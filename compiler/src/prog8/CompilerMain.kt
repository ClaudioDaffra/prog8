package prog8

import kotlinx.cli.*
import prog8.ast.base.AstException
import prog8.codegen.target.C128Target
import prog8.compiler.CompilationResult
import prog8.compiler.CompilerArguments
import prog8.compiler.compileProgram
import prog8.codegen.target.C64Target
import prog8.codegen.target.Cx16Target
import java.io.File
import java.nio.file.FileSystems
import java.nio.file.Path
import java.nio.file.StandardWatchEventKinds
import java.time.LocalDateTime
import kotlin.system.exitProcess


fun main(args: Array<String>) {
    val buildVersion = object {}.javaClass.getResource("/version.txt").readText().trim()
    println("\nProg8 compiler v$buildVersion by Irmen de Jong (irmen@razorvine.net)")
    println("This software is licensed under the GNU GPL 3.0, see https://www.gnu.org/licenses/gpl.html\n")

    val succes = compileMain(args)
    if(!succes)
        exitProcess(1)
}


fun pathFrom(stringPath: String, vararg rest: String): Path  = FileSystems.getDefault().getPath(stringPath, *rest)


private fun compileMain(args: Array<String>): Boolean {
    val cli = ArgParser("prog8compiler", prefixStyle = ArgParser.OptionPrefixStyle.JVM)
    val startEmulator1 by cli.option(ArgType.Boolean, fullName = "emu", description = "auto-start emulator after successful compilation")
    val startEmulator2 by cli.option(ArgType.Boolean, fullName = "emu2", description = "auto-start alternative emulator after successful compilation")
    val outputDir by cli.option(ArgType.String, fullName = "out", description = "directory for output files instead of current directory").default(".")
    val dontWriteAssembly by cli.option(ArgType.Boolean, fullName = "noasm", description="don't create assembly code")
    val dontOptimize by cli.option(ArgType.Boolean, fullName = "noopt", description = "don't perform any optimizations")
    val optimizeFloatExpressions by cli.option(ArgType.Boolean, fullName = "optfloatx", description = "optimize float expressions (warning: can increase program size)")
    val watchMode by cli.option(ArgType.Boolean, fullName = "watch", description = "continuous compilation mode (watches for file changes), greatly increases compilation speed")
    val slowCodegenWarnings by cli.option(ArgType.Boolean, fullName = "slowwarn", description="show debug warnings about slow/problematic assembly code generation")
    val quietAssembler by cli.option(ArgType.Boolean, fullName = "quietasm", description = "don't print assembler output results")
<<<<<<< HEAD
    val compilationTarget by cli.option(ArgType.String, fullName = "target", description = "target output of the compiler (one of '${C64Target.name}', '${C128Target.name}', '${Cx16Target.name}')").default(C64Target.name)
=======
    val asmListfile by cli.option(ArgType.Boolean, fullName = "asmlist", description = "make the assembler produce a listing file as well")
    val compilationTarget by cli.option(ArgType.String, fullName = "target", description = "target output of the compiler, currently '${C64Target.name}' and '${Cx16Target.name}' available").default(C64Target.name)
>>>>>>> 5275c2e3
    val sourceDirs by cli.option(ArgType.String, fullName="srcdirs", description = "list of extra paths, separated with ${File.pathSeparator}, to search in for imported modules").multiple().delimiter(File.pathSeparator)
    val moduleFiles by cli.argument(ArgType.String, fullName = "modules", description = "main module file(s) to compile").multiple(999)

    try {
        cli.parse(args)
    } catch (e: IllegalStateException) {
        System.err.println(e.message)
        return false
    }

    val outputPath = pathFrom(outputDir)
    if(!outputPath.toFile().isDirectory) {
        System.err.println("Output path doesn't exist")
        return false
    }

    val faultyOption = moduleFiles.firstOrNull { it.startsWith('-') }
    if(faultyOption!=null) {
        System.err.println("Unknown command line option given: $faultyOption")
        return false
    }

    val srcdirs = sourceDirs.toMutableList()
    if(srcdirs.firstOrNull()!=".")
        srcdirs.add(0, ".")

    if (compilationTarget !in setOf(C64Target.name, C128Target.name, Cx16Target.name)) {
        System.err.println("Invalid compilation target: $compilationTarget")
        return false
    }

    if(watchMode==true) {
        val watchservice = FileSystems.getDefault().newWatchService()
        val allImportedFiles = mutableSetOf<Path>()

        while(true) {
            println("Continuous watch mode active. Modules: $moduleFiles")
            val results = mutableListOf<CompilationResult>()
            for(filepathRaw in moduleFiles) {
                val filepath = pathFrom(filepathRaw).normalize()
                val compilerArgs = CompilerArguments(
                    filepath,
                    dontOptimize != true,
                    optimizeFloatExpressions == true,
                    dontWriteAssembly != true,
                    slowCodegenWarnings == true,
                    quietAssembler == true,
                    asmListfile == true,
                    compilationTarget,
                    srcdirs,
                    outputPath
                )
                val compilationResult = compileProgram(compilerArgs)
                results.add(compilationResult)
            }

            val allNewlyImportedFiles = results.flatMap { it.importedFiles }
            allImportedFiles.addAll(allNewlyImportedFiles)

            println("Imported files (now watching:)")
            for (importedFile in allImportedFiles) {
                print("  ")
                println(importedFile)
                val watchDir = importedFile.parent ?: Path.of("")
                watchDir.register(watchservice, StandardWatchEventKinds.ENTRY_MODIFY)
            }
            println("[${LocalDateTime.now().withNano(0)}]  Waiting for file changes.")

            var recompile=false
            while(!recompile) {
                val event = watchservice.take()
                for (changed in event.pollEvents()) {
                    val changedPath = changed.context() as Path
                    if(allImportedFiles.any { it.fileName == changedPath.fileName }) {
                        println("  change detected: $changedPath")
                        recompile = true
                    }
                }
                event.reset()
            }

            println("\u001b[H\u001b[2J")      // clear the screen
        }

    } else {
        for(filepathRaw in moduleFiles) {
            val filepath = pathFrom(filepathRaw).normalize()
            val compilationResult: CompilationResult
            try {
                val compilerArgs = CompilerArguments(
                    filepath,
                    dontOptimize != true,
                    optimizeFloatExpressions == true,
                    dontWriteAssembly != true,
                    slowCodegenWarnings == true,
                    quietAssembler == true,
                    asmListfile == true,
                    compilationTarget,
                    srcdirs,
                    outputPath
                )
                compilationResult = compileProgram(compilerArgs)
                if (!compilationResult.success)
                    return false
            } catch (x: AstException) {
                return false
            }

            if(startEmulator1==true || startEmulator2==true) {
                if (compilationResult.programName.isEmpty()) {
                    println("\nCan't start emulator because no program was assembled.")
                    return true
                }
            }

            val programNameInPath = outputPath.resolve(compilationResult.programName)

            if (startEmulator1==true)
                compilationResult.compTarget.machine.launchEmulator(1, programNameInPath)
            else if (startEmulator2==true)
                compilationResult.compTarget.machine.launchEmulator(2, programNameInPath)
        }
    }

    return true
}<|MERGE_RESOLUTION|>--- conflicted
+++ resolved
@@ -41,12 +41,8 @@
     val watchMode by cli.option(ArgType.Boolean, fullName = "watch", description = "continuous compilation mode (watches for file changes), greatly increases compilation speed")
     val slowCodegenWarnings by cli.option(ArgType.Boolean, fullName = "slowwarn", description="show debug warnings about slow/problematic assembly code generation")
     val quietAssembler by cli.option(ArgType.Boolean, fullName = "quietasm", description = "don't print assembler output results")
-<<<<<<< HEAD
+    val asmListfile by cli.option(ArgType.Boolean, fullName = "asmlist", description = "make the assembler produce a listing file as well")
     val compilationTarget by cli.option(ArgType.String, fullName = "target", description = "target output of the compiler (one of '${C64Target.name}', '${C128Target.name}', '${Cx16Target.name}')").default(C64Target.name)
-=======
-    val asmListfile by cli.option(ArgType.Boolean, fullName = "asmlist", description = "make the assembler produce a listing file as well")
-    val compilationTarget by cli.option(ArgType.String, fullName = "target", description = "target output of the compiler, currently '${C64Target.name}' and '${Cx16Target.name}' available").default(C64Target.name)
->>>>>>> 5275c2e3
     val sourceDirs by cli.option(ArgType.String, fullName="srcdirs", description = "list of extra paths, separated with ${File.pathSeparator}, to search in for imported modules").multiple().delimiter(File.pathSeparator)
     val moduleFiles by cli.argument(ArgType.String, fullName = "modules", description = "main module file(s) to compile").multiple(999)
 
