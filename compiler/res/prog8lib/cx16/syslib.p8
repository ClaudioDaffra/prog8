--- conflicted
+++ resolved
@@ -637,6 +637,7 @@
         lda  cx16.VERA_CTRL
         sta  _vera_storage+3
         eor  #1
+        sta  _vera_storage+7
         sta  cx16.VERA_CTRL
         lda  cx16.VERA_ADDR_L
         sta  _vera_storage+4
@@ -644,8 +645,6 @@
         sta  _vera_storage+5
         lda  cx16.VERA_ADDR_H
         sta  _vera_storage+6
-        lda  cx16.VERA_CTRL
-        sta  _vera_storage+7
         rts
 _vera_storage:  .byte 0,0,0,0,0,0,0,0
     }}
@@ -750,23 +749,6 @@
 
 asmsub  set_irq(uword handler @AY, bool useKernal @Pc) clobbers(A)  {
 	%asm {{
-<<<<<<< HEAD
-        sta  _modified+1
-        sty  _modified+2
-        lda  #0
-        adc  #0
-        sta  _use_kernal
-        sei
-        lda  #<_irq_handler
-        sta  cx16.CINV
-        lda  #>_irq_handler
-        sta  cx16.CINV+1
-        lda  cx16.VERA_IEN
-        ora  #%00000001     ; enable the vsync irq
-        sta  cx16.VERA_IEN
-        cli
-        rts
-=======
 	        sta  _modified+1
 	        sty  _modified+2
 	        lda  #0
@@ -782,7 +764,6 @@
                 sta  cx16.VERA_IEN
 		cli
 		rts
->>>>>>> 4c8898a6
 
 _irq_handler    jsr  _irq_handler_init
 _modified	jsr  $ffff                      ; modified
@@ -845,59 +826,6 @@
 		}}
 }
 
-<<<<<<< HEAD
-=======
-asmsub save_vera_context() clobbers(A) {
-    ; -- use this at the start of your IRQ handler if it uses Vera registers, to save the state
-    %asm {{
-        ; note cannot store this on cpu hardware stack because this gets called as a subroutine
-        lda  cx16.VERA_ADDR_L
-        sta  _vera_storage
-        lda  cx16.VERA_ADDR_M
-        sta  _vera_storage+1
-        lda  cx16.VERA_ADDR_H
-        sta  _vera_storage+2
-        lda  cx16.VERA_CTRL
-        sta  _vera_storage+3
-        eor  #1
-        sta  _vera_storage+7
-        sta  cx16.VERA_CTRL
-        lda  cx16.VERA_ADDR_L
-        sta  _vera_storage+4
-        lda  cx16.VERA_ADDR_M
-        sta  _vera_storage+5
-        lda  cx16.VERA_ADDR_H
-        sta  _vera_storage+6
-        rts
-_vera_storage:  .byte 0,0,0,0,0,0,0,0
-    }}
-}
-
-asmsub restore_vera_context() clobbers(A) {
-    ; -- use this at the end of your IRQ handler if it uses Vera registers, to restore the state
-    %asm {{
-        lda  cx16.save_vera_context._vera_storage+7
-        sta  cx16.VERA_CTRL
-        lda  cx16.save_vera_context._vera_storage+6
-        sta  cx16.VERA_ADDR_H
-        lda  cx16.save_vera_context._vera_storage+5
-        sta  cx16.VERA_ADDR_M
-        lda  cx16.save_vera_context._vera_storage+4
-        sta  cx16.VERA_ADDR_L
-        lda  cx16.save_vera_context._vera_storage+3
-        sta  cx16.VERA_CTRL
-        lda  cx16.save_vera_context._vera_storage+2
-        sta  cx16.VERA_ADDR_H
-        lda  cx16.save_vera_context._vera_storage+1
-        sta  cx16.VERA_ADDR_M
-        lda  cx16.save_vera_context._vera_storage+0
-        sta  cx16.VERA_ADDR_L
-        rts
-    }}
-}
-
-
->>>>>>> 4c8898a6
 asmsub  restore_irq() clobbers(A) {
 	%asm {{
 	    sei
