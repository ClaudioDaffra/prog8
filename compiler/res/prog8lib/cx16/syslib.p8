--- conflicted
+++ resolved
@@ -72,13 +72,9 @@
         phx
         php
         sei
-<<<<<<< HEAD
         jsr  cbm.RDTIM
+        plp
         cli
-=======
-        jsr  c64.RDTIM
-        plp
->>>>>>> b5255444
         pha
         txa
         tay
