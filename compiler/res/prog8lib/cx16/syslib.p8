; Prog8 definitions for the CommanderX16
; Including memory registers, I/O registers, Basic and Kernal subroutines.

cbm {

    ; Commodore (CBM) common variables, vectors and kernal routines

; STROUT --> use txt.print
; CLEARSCR -> use txt.clear_screen
; HOMECRSR -> use txt.home or txt.plot

romsub $FF81 = CINT() clobbers(A,X,Y)                           ; (alias: SCINIT) initialize screen editor and video chip
romsub $FF84 = IOINIT() clobbers(A, X)                          ; initialize I/O devices (CIA, SID, IRQ)
romsub $FF87 = RAMTAS() clobbers(A,X,Y)                         ; initialize RAM, tape buffer, screen
romsub $FF8A = RESTOR() clobbers(A,X,Y)                         ; restore default I/O vectors
romsub $FF8D = VECTOR(uword userptr @ XY, bool dir @ Pc) clobbers(A,Y)     ; read/set I/O vector table
romsub $FF90 = SETMSG(ubyte value @ A)                          ; set Kernal message control flag
romsub $FF93 = SECOND(ubyte address @ A) clobbers(A)            ; (alias: LSTNSA) send secondary address after LISTEN
romsub $FF96 = TKSA(ubyte address @ A) clobbers(A)              ; (alias: TALKSA) send secondary address after TALK
romsub $FF99 = MEMTOP(uword address @ XY, bool dir @ Pc) -> uword @ XY     ; read/set top of memory  pointer.   NOTE: as a Cx16 extension, also returns the number of RAM memory banks in register A !  See cx16.numbanks()
romsub $FF9C = MEMBOT(uword address @ XY, bool dir @ Pc) -> uword @ XY     ; read/set bottom of memory  pointer
romsub $FF9F = SCNKEY() clobbers(A,X,Y)                         ; scan the keyboard
romsub $FFA2 = SETTMO(ubyte timeout @ A)                        ; set time-out flag for IEEE bus
romsub $FFA5 = ACPTR() -> ubyte @ A                             ; (alias: IECIN) input byte from serial bus
romsub $FFA8 = CIOUT(ubyte databyte @ A)                        ; (alias: IECOUT) output byte to serial bus
romsub $FFAB = UNTLK() clobbers(A)                              ; command serial bus device to UNTALK
romsub $FFAE = UNLSN() clobbers(A)                              ; command serial bus device to UNLISTEN
romsub $FFB1 = LISTEN(ubyte device @ A) clobbers(A)             ; command serial bus device to LISTEN
romsub $FFB4 = TALK(ubyte device @ A) clobbers(A)               ; command serial bus device to TALK
romsub $FFB7 = READST() -> ubyte @ A                            ; read I/O status word
romsub $FFBA = SETLFS(ubyte logical @ A, ubyte device @ X, ubyte secondary @ Y)   ; set logical file parameters
romsub $FFBD = SETNAM(ubyte namelen @ A, str filename @ XY)     ; set filename parameters
romsub $FFC0 = OPEN() clobbers(X,Y) -> bool @Pc, ubyte @A      ; (via 794 ($31A)) open a logical file
romsub $FFC3 = CLOSE(ubyte logical @ A) clobbers(A,X,Y)         ; (via 796 ($31C)) close a logical file
romsub $FFC6 = CHKIN(ubyte logical @ X) clobbers(A,X) -> bool @Pc    ; (via 798 ($31E)) define an input channel
romsub $FFC9 = CHKOUT(ubyte logical @ X) clobbers(A,X)          ; (via 800 ($320)) define an output channel
romsub $FFCC = CLRCHN() clobbers(A,X)                           ; (via 802 ($322)) restore default devices
romsub $FFCF = CHRIN() clobbers(X, Y) -> ubyte @ A   ; (via 804 ($324)) input a character (for keyboard, read a whole line from the screen) A=byte read.
romsub $FFD2 = CHROUT(ubyte char @ A)                           ; (via 806 ($326)) output a character
romsub $FFD5 = LOAD(ubyte verify @ A, uword address @ XY) -> bool @Pc, ubyte @ A, uword @ XY     ; (via 816 ($330)) load from device
romsub $FFD8 = SAVE(ubyte zp_startaddr @ A, uword endaddr @ XY) clobbers (X, Y) -> bool @ Pc, ubyte @ A       ; (via 818 ($332)) save to a device
romsub $FFDB = SETTIM(ubyte low @ A, ubyte middle @ X, ubyte high @ Y)      ; set the software clock
romsub $FFDE = RDTIM() -> ubyte @ A, ubyte @ X, ubyte @ Y       ; read the software clock (A=lo,X=mid,Y=high)
romsub $FFE1 = STOP() clobbers(X) -> bool @ Pz, ubyte @ A      ; (via 808 ($328)) check the STOP key (and some others in A)
romsub $FFE4 = GETIN() clobbers(X,Y) -> bool @Pc, ubyte @ A    ; (via 810 ($32A)) get a character
romsub $FFE7 = CLALL() clobbers(A,X)                            ; (via 812 ($32C)) close all files
romsub $FFEA = UDTIM() clobbers(A,X)                            ; update the software clock
romsub $FFED = SCREEN() -> ubyte @ X, ubyte @ Y                 ; read number of screen rows and columns
romsub $FFF0 = PLOT(ubyte col @ Y, ubyte row @ X, bool dir @ Pc) -> ubyte @ X, ubyte @ Y       ; read/set position of cursor on screen.  Use txt.plot for a 'safe' wrapper that preserves X.
romsub $FFF3 = IOBASE() -> uword @ XY                           ; read base address of I/O devices

; ---- utility

asmsub STOP2() -> ubyte @A  {
    ; -- check if STOP key was pressed, returns true if so.  More convenient to use than STOP() because that only sets the carry status flag.
    %asm {{
        phx
        jsr  cbm.STOP
        beq  +
        plx
        lda  #0
        rts
+       plx
        lda  #1
        rts
    }}
}

asmsub RDTIM16() -> uword @AY {
    ; --  like RDTIM() but only returning the lower 16 bits in AY for convenience
    %asm {{
        phx
<<<<<<< HEAD
        jsr  cbm.RDTIM
=======
        sei
        jsr  c64.RDTIM
        cli
>>>>>>> c69c17de
        pha
        txa
        tay
        pla
        plx
        rts
    }}
}

}

cx16 {

; irq, system and hardware vectors:
    &uword  IERROR      = $0300
    &uword  IMAIN       = $0302
    &uword  ICRNCH      = $0304
    &uword  IQPLOP      = $0306
    &uword  IGONE       = $0308
    &uword  IEVAL       = $030a
    &ubyte  SAREG       = $030c     ; register storage for A for SYS calls
    &ubyte  SXREG       = $030d     ; register storage for X for SYS calls
    &ubyte  SYREG       = $030e     ; register storage for Y for SYS calls
    &ubyte  SPREG       = $030f     ; register storage for P (status register) for SYS calls
    &uword  USRADD      = $0311     ; vector for the USR() basic command
    ; $0313 is unused.
    &uword  CINV        = $0314     ; IRQ vector (in ram)
    &uword  CBINV       = $0316     ; BRK vector (in ram)
    &uword  NMINV       = $0318     ; NMI vector (in ram)
    &uword  IOPEN       = $031a
    &uword  ICLOSE      = $031c
    &uword  ICHKIN      = $031e
    &uword  ICKOUT      = $0320
    &uword  ICLRCH      = $0322
    &uword  IBASIN      = $0324
    &uword  IBSOUT      = $0326
    &uword  ISTOP       = $0328
    &uword  IGETIN      = $032a
    &uword  ICLALL      = $032c
    &uword  KEYHDL      = $032e     ; keyboard scan code handler see examples/cx16/keyboardhandler.p8
    &uword  ILOAD       = $0330
    &uword  ISAVE       = $0332
    &uword  NMI_VEC     = $FFFA     ; 65c02 nmi vector, determined by the kernal if banked in
    &uword  RESET_VEC   = $FFFC     ; 65c02 reset vector, determined by the kernal if banked in
    &uword  IRQ_VEC     = $FFFE     ; 65c02 interrupt vector, determined by the kernal if banked in


; the sixteen virtual 16-bit registers in both normal unsigned mode and signed mode (s)
    &uword r0  = $0002
    &uword r1  = $0004
    &uword r2  = $0006
    &uword r3  = $0008
    &uword r4  = $000a
    &uword r5  = $000c
    &uword r6  = $000e
    &uword r7  = $0010
    &uword r8  = $0012
    &uword r9  = $0014
    &uword r10 = $0016
    &uword r11 = $0018
    &uword r12 = $001a
    &uword r13 = $001c
    &uword r14 = $001e
    &uword r15 = $0020

    &word r0s  = $0002
    &word r1s  = $0004
    &word r2s  = $0006
    &word r3s  = $0008
    &word r4s  = $000a
    &word r5s  = $000c
    &word r6s  = $000e
    &word r7s  = $0010
    &word r8s  = $0012
    &word r9s  = $0014
    &word r10s = $0016
    &word r11s = $0018
    &word r12s = $001a
    &word r13s = $001c
    &word r14s = $001e
    &word r15s = $0020

    &ubyte r0L  = $0002
    &ubyte r1L  = $0004
    &ubyte r2L  = $0006
    &ubyte r3L  = $0008
    &ubyte r4L  = $000a
    &ubyte r5L  = $000c
    &ubyte r6L  = $000e
    &ubyte r7L  = $0010
    &ubyte r8L  = $0012
    &ubyte r9L  = $0014
    &ubyte r10L = $0016
    &ubyte r11L = $0018
    &ubyte r12L = $001a
    &ubyte r13L = $001c
    &ubyte r14L = $001e
    &ubyte r15L = $0020

    &ubyte r0H  = $0003
    &ubyte r1H  = $0005
    &ubyte r2H  = $0007
    &ubyte r3H  = $0009
    &ubyte r4H  = $000b
    &ubyte r5H  = $000d
    &ubyte r6H  = $000f
    &ubyte r7H  = $0011
    &ubyte r8H  = $0013
    &ubyte r9H  = $0015
    &ubyte r10H = $0017
    &ubyte r11H = $0019
    &ubyte r12H = $001b
    &ubyte r13H = $001d
    &ubyte r14H = $001f
    &ubyte r15H = $0021

    &byte r0sL  = $0002
    &byte r1sL  = $0004
    &byte r2sL  = $0006
    &byte r3sL  = $0008
    &byte r4sL  = $000a
    &byte r5sL  = $000c
    &byte r6sL  = $000e
    &byte r7sL  = $0010
    &byte r8sL  = $0012
    &byte r9sL  = $0014
    &byte r10sL = $0016
    &byte r11sL = $0018
    &byte r12sL = $001a
    &byte r13sL = $001c
    &byte r14sL = $001e
    &byte r15sL = $0020

    &byte r0sH  = $0003
    &byte r1sH  = $0005
    &byte r2sH  = $0007
    &byte r3sH  = $0009
    &byte r4sH  = $000b
    &byte r5sH  = $000d
    &byte r6sH  = $000f
    &byte r7sH  = $0011
    &byte r8sH  = $0013
    &byte r9sH  = $0015
    &byte r10sH = $0017
    &byte r11sH = $0019
    &byte r12sH = $001b
    &byte r13sH = $001d
    &byte r14sH = $001f
    &byte r15sH = $0021

; VERA registers

    const uword VERA_BASE       = $9F20
    &ubyte  VERA_ADDR_L         = VERA_BASE + $0000
    &ubyte  VERA_ADDR_M         = VERA_BASE + $0001
    &ubyte  VERA_ADDR_H         = VERA_BASE + $0002
    &ubyte  VERA_DATA0          = VERA_BASE + $0003
    &ubyte  VERA_DATA1          = VERA_BASE + $0004
    &ubyte  VERA_CTRL           = VERA_BASE + $0005
    &ubyte  VERA_IEN            = VERA_BASE + $0006
    &ubyte  VERA_ISR            = VERA_BASE + $0007
    &ubyte  VERA_IRQ_LINE_L     = VERA_BASE + $0008
    &ubyte  VERA_DC_VIDEO       = VERA_BASE + $0009 ; DCSEL= 0
    &ubyte  VERA_DC_HSCALE      = VERA_BASE + $000A ; DCSEL= 0
    &ubyte  VERA_DC_VSCALE      = VERA_BASE + $000B ; DCSEL= 0
    &ubyte  VERA_DC_BORDER      = VERA_BASE + $000C ; DCSEL= 0
    &ubyte  VERA_DC_HSTART      = VERA_BASE + $0009 ; DCSEL= 1
    &ubyte  VERA_DC_HSTOP       = VERA_BASE + $000A ; DCSEL= 1
    &ubyte  VERA_DC_VSTART      = VERA_BASE + $000B ; DCSEL= 1
    &ubyte  VERA_DC_VSTOP       = VERA_BASE + $000C ; DCSEL= 1
    &ubyte  VERA_DC_VER0        = VERA_BASE + $0009 ; DCSEL=63
    &ubyte  VERA_DC_VER1        = VERA_BASE + $000A ; DCSEL=63
    &ubyte  VERA_DC_VER2        = VERA_BASE + $000B ; DCSEL=63
    &ubyte  VERA_DC_VER3        = VERA_BASE + $000C ; DCSEL=63
    &ubyte  VERA_L0_CONFIG      = VERA_BASE + $000D
    &ubyte  VERA_L0_MAPBASE     = VERA_BASE + $000E
    &ubyte  VERA_L0_TILEBASE    = VERA_BASE + $000F
    &ubyte  VERA_L0_HSCROLL_L   = VERA_BASE + $0010
    &ubyte  VERA_L0_HSCROLL_H   = VERA_BASE + $0011
    &ubyte  VERA_L0_VSCROLL_L   = VERA_BASE + $0012
    &ubyte  VERA_L0_VSCROLL_H   = VERA_BASE + $0013
    &ubyte  VERA_L1_CONFIG      = VERA_BASE + $0014
    &ubyte  VERA_L1_MAPBASE     = VERA_BASE + $0015
    &ubyte  VERA_L1_TILEBASE    = VERA_BASE + $0016
    &ubyte  VERA_L1_HSCROLL_L   = VERA_BASE + $0017
    &ubyte  VERA_L1_HSCROLL_H   = VERA_BASE + $0018
    &ubyte  VERA_L1_VSCROLL_L   = VERA_BASE + $0019
    &ubyte  VERA_L1_VSCROLL_H   = VERA_BASE + $001A
    &ubyte  VERA_AUDIO_CTRL     = VERA_BASE + $001B
    &ubyte  VERA_AUDIO_RATE     = VERA_BASE + $001C
    &ubyte  VERA_AUDIO_DATA     = VERA_BASE + $001D
    &ubyte  VERA_SPI_DATA       = VERA_BASE + $001E
    &ubyte  VERA_SPI_CTRL       = VERA_BASE + $001F
; VERA_PSG_BASE     = $1F9C0
; VERA_PALETTE_BASE = $1FA00
; VERA_SPRITES_BASE = $1FC00

; I/O

    const uword  VIA1_BASE   = $9f00                  ;VIA 6522 #1
    &ubyte  via1prb    = VIA1_BASE + 0
    &ubyte  via1pra    = VIA1_BASE + 1
    &ubyte  via1ddrb   = VIA1_BASE + 2
    &ubyte  via1ddra   = VIA1_BASE + 3
    &ubyte  via1t1l    = VIA1_BASE + 4
    &ubyte  via1t1h    = VIA1_BASE + 5
    &ubyte  via1t1ll   = VIA1_BASE + 6
    &ubyte  via1t1lh   = VIA1_BASE + 7
    &ubyte  via1t2l    = VIA1_BASE + 8
    &ubyte  via1t2h    = VIA1_BASE + 9
    &ubyte  via1sr     = VIA1_BASE + 10
    &ubyte  via1acr    = VIA1_BASE + 11
    &ubyte  via1pcr    = VIA1_BASE + 12
    &ubyte  via1ifr    = VIA1_BASE + 13
    &ubyte  via1ier    = VIA1_BASE + 14
    &ubyte  via1ora    = VIA1_BASE + 15

    const uword  VIA2_BASE   = $9f10                  ;VIA 6522 #2
    &ubyte  via2prb    = VIA2_BASE + 0
    &ubyte  via2pra    = VIA2_BASE + 1
    &ubyte  via2ddrb   = VIA2_BASE + 2
    &ubyte  via2ddra   = VIA2_BASE + 3
    &ubyte  via2t1l    = VIA2_BASE + 4
    &ubyte  via2t1h    = VIA2_BASE + 5
    &ubyte  via2t1ll   = VIA2_BASE + 6
    &ubyte  via2t1lh   = VIA2_BASE + 7
    &ubyte  via2t2l    = VIA2_BASE + 8
    &ubyte  via2t2h    = VIA2_BASE + 9
    &ubyte  via2sr     = VIA2_BASE + 10
    &ubyte  via2acr    = VIA2_BASE + 11
    &ubyte  via2pcr    = VIA2_BASE + 12
    &ubyte  via2ifr    = VIA2_BASE + 13
    &ubyte  via2ier    = VIA2_BASE + 14
    &ubyte  via2ora    = VIA2_BASE + 15

; YM-2151 sound chip
    &ubyte  YM_ADDRESS	= $9f40
    &ubyte  YM_DATA	    = $9f41

    const uword  extdev	= $9f60


; ---- Commander X-16 additions on top of C64 kernal routines ----
; spelling of the names is taken from the Commander X-16 rom sources

; supported C128 additions
romsub $ff4a = close_all(ubyte device @A)  clobbers(A,X,Y)
romsub $ff59 = lkupla(ubyte la @A)  clobbers(A,X,Y)
romsub $ff5c = lkupsa(ubyte sa @Y)  clobbers(A,X,Y)
romsub $ff5f = screen_mode(ubyte mode @A, bool getCurrent @Pc)  clobbers(A, X, Y) -> bool @Pc
romsub $ff62 = screen_set_charset(ubyte charset @A, uword charsetptr @XY)  clobbers(A,X,Y)      ; incompatible with C128  dlchr()
; not yet supported: romsub $ff65 = pfkey()  clobbers(A,X,Y)
romsub $ff6e = jsrfar()  ; following word = address to call, byte after that=rom/ram bank it is in
romsub $ff74 = fetch(ubyte bank @X, ubyte index @Y)  clobbers(X) -> ubyte @A
romsub $ff77 = stash(ubyte data @A, ubyte bank @X, ubyte index @Y)  clobbers(X)
romsub $ff7a = cmpare(ubyte data @A, ubyte bank @X, ubyte index @Y)  clobbers(X)
romsub $ff7d = primm()

; It's not documented what registers are clobbered, so we assume the worst for all following kernal routines...:

; high level graphics & fonts
romsub $ff20 = GRAPH_init(uword vectors @R0)  clobbers(A,X,Y)
romsub $ff23 = GRAPH_clear()  clobbers(A,X,Y)
romsub $ff26 = GRAPH_set_window(uword x @R0, uword y @R1, uword width @R2, uword height @R3)  clobbers(A,X,Y)
romsub $ff29 = GRAPH_set_colors(ubyte stroke @A, ubyte fill @X, ubyte background @Y)  clobbers (A,X,Y)
romsub $ff2c = GRAPH_draw_line(uword x1 @R0, uword y1 @R1, uword x2 @R2, uword y2 @R3)  clobbers(A,X,Y)
romsub $ff2f = GRAPH_draw_rect(uword x @R0, uword y @R1, uword width @R2, uword height @R3, uword cornerradius @R4, bool fill @Pc)  clobbers(A,X,Y)
romsub $ff32 = GRAPH_move_rect(uword sx @R0, uword sy @R1, uword tx @R2, uword ty @R3, uword width @R4, uword height @R5)  clobbers(A,X,Y)
romsub $ff35 = GRAPH_draw_oval(uword x @R0, uword y @R1, uword width @R2, uword height @R3, bool fill @Pc)  clobbers(A,X,Y)
romsub $ff38 = GRAPH_draw_image(uword x @R0, uword y @R1, uword ptr @R2, uword width @R3, uword height @R4)  clobbers(A,X,Y)
romsub $ff3b = GRAPH_set_font(uword fontptr @R0)  clobbers(A,X,Y)
romsub $ff3e = GRAPH_get_char_size(ubyte baseline @A, ubyte width @X, ubyte height_or_style @Y, bool is_control @Pc)  clobbers(A,X,Y)
romsub $ff41 = GRAPH_put_char(uword x @R0, uword y @R1, ubyte char @A)  clobbers(A,X,Y)
romsub $ff41 = GRAPH_put_next_char(ubyte char @A)  clobbers(A,X,Y)     ; alias for the routine above that doesn't reset the position of the initial character

; framebuffer
romsub $fef6 = FB_init()  clobbers(A,X,Y)
romsub $fef9 = FB_get_info()  clobbers(X,Y) -> byte @A, uword @R0, uword @R1    ; width=r0, height=r1
romsub $fefc = FB_set_palette(uword pointer @R0, ubyte index @A, ubyte colorcount @X)  clobbers(A,X,Y)
romsub $feff = FB_cursor_position(uword x @R0, uword y @R1)  clobbers(A,X,Y)
romsub $feff = FB_cursor_position2()  clobbers(A,X,Y)           ;  alias for the previous routine, but avoiding having to respecify both x and y every time
romsub $ff02 = FB_cursor_next_line(uword x @R0)  clobbers(A,X,Y)
romsub $ff05 = FB_get_pixel()  clobbers(X,Y) -> ubyte @A
romsub $ff08 = FB_get_pixels(uword pointer @R0, uword count @R1)  clobbers(A,X,Y)
romsub $ff0b = FB_set_pixel(ubyte color @A)  clobbers(A,X,Y)
romsub $ff0e = FB_set_pixels(uword pointer @R0, uword count @R1)  clobbers(A,X,Y)
romsub $ff11 = FB_set_8_pixels(ubyte pattern @A, ubyte color @X)  clobbers(A,X,Y)
romsub $ff14 = FB_set_8_pixels_opaque(ubyte pattern @R0, ubyte mask @A, ubyte color1 @X, ubyte color2 @Y)  clobbers(A,X,Y)
romsub $ff17 = FB_fill_pixels(uword count @R0, uword pstep @R1, ubyte color @A)  clobbers(A,X,Y)
romsub $ff1a = FB_filter_pixels(uword pointer @ R0, uword count @R1)  clobbers(A,X,Y)
romsub $ff1d = FB_move_pixels(uword sx @R0, uword sy @R1, uword tx @R2, uword ty @R3, uword count @R4)  clobbers(A,X,Y)

; misc
romsub $FEBA = BSAVE(ubyte zp_startaddr @ A, uword endaddr @ XY) clobbers (X, Y) -> bool @ Pc, ubyte @ A      ; like cbm.SAVE, but omits the 2-byte prg header
romsub $fec6 = i2c_read_byte(ubyte device @X, ubyte offset @Y) clobbers (X,Y) -> ubyte @A, bool @Pc
romsub $fec9 = i2c_write_byte(ubyte device @X, ubyte offset @Y, ubyte data @A) clobbers (A,X,Y) -> bool @Pc
romsub $fef0 = sprite_set_image(uword pixels @R0, uword mask @R1, ubyte bpp @R2, ubyte number @A, ubyte width @X, ubyte height @Y, bool apply_mask @Pc)  clobbers(A,X,Y) -> bool @Pc
romsub $fef3 = sprite_set_position(uword x @R0, uword y @R1, ubyte number @A)  clobbers(A,X,Y)
romsub $fee4 = memory_fill(uword address @R0, uword num_bytes @R1, ubyte value @A)  clobbers(A,X,Y)
romsub $fee7 = memory_copy(uword source @R0, uword target @R1, uword num_bytes @R2)  clobbers(A,X,Y)
romsub $feea = memory_crc(uword address @R0, uword num_bytes @R1)  clobbers(A,X,Y) -> uword @R2
romsub $feed = memory_decompress(uword input @R0, uword output @R1)  clobbers(A,X,Y) -> uword @R1       ; last address +1 is result in R1
romsub $fedb = console_init(uword x @R0, uword y @R1, uword width @R2, uword height @R3)  clobbers(A,X,Y)
romsub $fede = console_put_char(ubyte char @A, bool wrapping @Pc)  clobbers(A,X,Y)
romsub $fee1 = console_get_char()  clobbers(X,Y) -> ubyte @A
romsub $fed8 = console_put_image(uword pointer @R0, uword width @R1, uword height @R2)  clobbers(A,X,Y)
romsub $fed5 = console_set_paging_message(uword msgptr @R0)  clobbers(A,X,Y)
romsub $fecf = entropy_get() -> ubyte @A, ubyte @X, ubyte @Y
romsub $fecc = monitor()  clobbers(A,X,Y)

romsub $ff44 = macptr(ubyte length @A, uword buffer @XY, bool dontAdvance @Pc)  clobbers(A) -> bool @Pc, uword @XY
romsub $ff47 = enter_basic(bool cold_or_warm @Pc)  clobbers(A,X,Y)
romsub $ff4d = clock_set_date_time(uword yearmonth @R0, uword dayhours @R1, uword minsecs @R2, ubyte jiffies @R3)  clobbers(A, X, Y)
romsub $ff50 = clock_get_date_time()  clobbers(A, X, Y)  -> uword @R0, uword @R1, uword @R2, ubyte @R3   ; result registers see clock_set_date_time()

; keyboard, mouse, joystick
; note: also see the kbdbuf_clear() helper routine below!
romsub $febd = kbdbuf_peek() -> ubyte @A, ubyte @X     ; key in A, queue length in X
romsub $febd = kbdbuf_peek2() -> uword @AX             ; alternative to above to not have the hassle to deal with multiple return values
romsub $fec0 = kbdbuf_get_modifiers() -> ubyte @A
romsub $fec3 = kbdbuf_put(ubyte key @A) clobbers(X)
romsub $ff68 = mouse_config(ubyte shape @A, ubyte resX @X, ubyte resY @Y)  clobbers (A, X, Y)
romsub $ff6b = mouse_get(ubyte zpdataptr @X) -> ubyte @A
romsub $ff71 = mouse_scan()  clobbers(A, X, Y)
romsub $ff53 = joystick_scan()  clobbers(A, X, Y)
romsub $ff56 = joystick_get(ubyte joynr @A) -> ubyte @A, ubyte @X, ubyte @Y
romsub $ff56 = joystick_get2(ubyte joynr @A) clobbers(Y) -> uword @AX   ; alternative to above to not have the hassle to deal with multiple return values

; Audio (bank 10)
romsub $C04B = psg_init() clobbers(A,X,Y)
romsub $C063 = ym_init() clobbers(A,X,Y) -> bool @Pc                   ; (re)init YM chip
romsub $C066 = ym_loaddefpatches() clobbers(A,X,Y) -> bool @Pc         ; load default YM patches
romsub $C09F = audio_init() clobbers(A,X,Y) -> bool @Pc                ; (re)initialize PSG and YM audio chips
; TODO: add more of the audio routines?


asmsub kbdbuf_clear() {
    ; -- convenience helper routine to clear the keyboard buffer
    %asm {{
-       jsr  cbm.GETIN
        bne  -
        rts
    }}
}

asmsub mouse_config2(ubyte shape @A) clobbers (A, X, Y) {
    ; -- convenience wrapper function that handles the screen resolution for mouse_config() for you
    %asm {{
        pha                         ; save shape
        sec
        jsr  cx16.screen_mode       ; set current screen mode and res in A, X, Y
        pla                         ; get shape back
        jmp  cx16.mouse_config
    }}
}

asmsub mouse_pos() -> ubyte @A {
    ; -- short wrapper around mouse_get() kernal routine:
    ; -- gets the position of the mouse cursor in cx16.r0 and cx16.r1 (x/y coordinate), returns mouse button status.
    %asm {{
        phx
        ldx  #cx16.r0
        jsr  cx16.mouse_get
        plx
        rts
    }}
}


; ---- end of kernal routines ----


; ---- utilities -----

inline asmsub rombank(ubyte bank @A) {
    ; -- set the rom banks
    %asm {{
        sta  $01
    }}
}

inline asmsub rambank(ubyte bank @A) {
    ; -- set the ram bank
    %asm {{
        sta  $00
    }}
}

inline asmsub getrombank() -> ubyte @A {
    ; -- get the current rom bank
    %asm {{
        lda  $01
    }}
}

inline asmsub getrambank() -> ubyte @A {
    ; -- get the current RAM bank
    %asm {{
        lda  $00
    }}
}

asmsub numbanks() -> uword @AY {
    ; -- Returns the number of available RAM banks according to the kernal (each bank is 8 Kb).
    ;    Note that the number of such banks can be 256 so a word is returned.
    ;    But just looking at the A register (the LSB of the result word) could suffice if you know that A=0 means 256 banks:
    ;    The maximum number of RAM banks in the X16 is currently 256 (2 Megabytes of banked RAM).
    ;    Kernal's MEMTOP routine reports 0 in this case but that doesn't mean 'zero banks', instead it means 256 banks,
    ;    as there is no X16 without at least 1 page of banked RAM. So this routine returns 256 instead of 0.
    %asm {{
        phx
        sec
        jsr  cbm.MEMTOP
        ldy  #0
        cmp  #0
        bne  +
        iny
+       plx
        rts
    }}
}

asmsub vpeek(ubyte bank @A, uword address @XY) -> ubyte @A {
        ; -- get a byte from VERA's video memory
        ;    note: inefficient when reading multiple sequential bytes!
        %asm {{
                pha
                lda  #1
                sta  cx16.VERA_CTRL
                pla
                and  #1
                sta  cx16.VERA_ADDR_H
                sty  cx16.VERA_ADDR_M
                stx  cx16.VERA_ADDR_L
                lda  cx16.VERA_DATA1
                rts
            }}
}

asmsub vaddr(ubyte bank @A, uword address @R0, ubyte addrsel @R1, byte autoIncrOrDecrByOne @Y) clobbers(A) {
        ; -- setup the VERA's data address register 0 or 1
        %asm {{
            and  #1
            pha
            lda  cx16.r1
            and  #1
            sta  cx16.VERA_CTRL
            lda  cx16.r0
            sta  cx16.VERA_ADDR_L
            lda  cx16.r0+1
            sta  cx16.VERA_ADDR_M
            pla
            cpy  #0
            bmi  ++
            beq  +
            ora  #%00010000
+           sta  cx16.VERA_ADDR_H
            rts
+           ora  #%00011000
            sta  cx16.VERA_ADDR_H
            rts
        }}
}

asmsub vpoke(ubyte bank @A, uword address @R0, ubyte value @Y) clobbers(A) {
    ; -- write a single byte to VERA's video memory
    ;    note: inefficient when writing multiple sequential bytes!
    %asm {{
        stz  cx16.VERA_CTRL
        and  #1
        sta  cx16.VERA_ADDR_H
        lda  cx16.r0
        sta  cx16.VERA_ADDR_L
        lda  cx16.r0+1
        sta  cx16.VERA_ADDR_M
        sty  cx16.VERA_DATA0
        rts
    }}
}

asmsub vpoke_or(ubyte bank @A, uword address @R0, ubyte value @Y) clobbers (A) {
    ; -- or a single byte to the value already in the VERA's video memory at that location
    ;    note: inefficient when writing multiple sequential bytes!
    %asm {{
        stz  cx16.VERA_CTRL
        and  #1
        sta  cx16.VERA_ADDR_H
        lda  cx16.r0
        sta  cx16.VERA_ADDR_L
        lda  cx16.r0+1
        sta  cx16.VERA_ADDR_M
        tya
        ora  cx16.VERA_DATA0
        sta  cx16.VERA_DATA0
        rts
    }}
}

asmsub vpoke_and(ubyte bank @A, uword address @R0, ubyte value @Y) clobbers(A) {
    ; -- and a single byte to the value already in the VERA's video memory at that location
    ;    note: inefficient when writing multiple sequential bytes!
    %asm {{
        stz  cx16.VERA_CTRL
        and  #1
        sta  cx16.VERA_ADDR_H
        lda  cx16.r0
        sta  cx16.VERA_ADDR_L
        lda  cx16.r0+1
        sta  cx16.VERA_ADDR_M
        tya
        and  cx16.VERA_DATA0
        sta  cx16.VERA_DATA0
        rts
    }}
}

asmsub vpoke_xor(ubyte bank @A, uword address @R0, ubyte value @Y) clobbers (A) {
    ; -- xor a single byte to the value already in the VERA's video memory at that location
    ;    note: inefficient when writing multiple sequential bytes!
    %asm {{
        stz  cx16.VERA_CTRL
        and  #1
        sta  cx16.VERA_ADDR_H
        lda  cx16.r0
        sta  cx16.VERA_ADDR_L
        lda  cx16.r0+1
        sta  cx16.VERA_ADDR_M
        tya
        eor  cx16.VERA_DATA0
        sta  cx16.VERA_DATA0
        rts
    }}
}

asmsub vpoke_mask(ubyte bank @A, uword address @R0, ubyte mask @X, ubyte value @Y) clobbers (A) {
    ; -- bitwise or a single byte to the value already in the VERA's video memory at that location
    ;    after applying the and-mask. Note: inefficient when writing multiple sequential bytes!
    %asm {{
        sty  P8ZP_SCRATCH_B1
        stz  cx16.VERA_CTRL
        and  #1
        sta  cx16.VERA_ADDR_H
        lda  cx16.r0
        sta  cx16.VERA_ADDR_L
        lda  cx16.r0+1
        sta  cx16.VERA_ADDR_M
        txa
        and  cx16.VERA_DATA0
        ora  P8ZP_SCRATCH_B1
        sta  cx16.VERA_DATA0
        rts
    }}
}

asmsub save_vera_context() clobbers(A) {
    ; -- use this at the start of your IRQ handler if it uses Vera registers, to save the state
    %asm {{
        ; note cannot store this on cpu hardware stack because this gets called as a subroutine
        lda  cx16.VERA_ADDR_L
        sta  _vera_storage
        lda  cx16.VERA_ADDR_M
        sta  _vera_storage+1
        lda  cx16.VERA_ADDR_H
        sta  _vera_storage+2
        lda  cx16.VERA_CTRL
        sta  _vera_storage+3
        eor  #1
        sta  _vera_storage+7
        sta  cx16.VERA_CTRL
        lda  cx16.VERA_ADDR_L
        sta  _vera_storage+4
        lda  cx16.VERA_ADDR_M
        sta  _vera_storage+5
        lda  cx16.VERA_ADDR_H
        sta  _vera_storage+6
        rts
_vera_storage:  .byte 0,0,0,0,0,0,0,0
    }}
}

asmsub restore_vera_context() clobbers(A) {
    ; -- use this at the end of your IRQ handler if it uses Vera registers, to restore the state
    %asm {{
        lda  cx16.save_vera_context._vera_storage+7
        sta  cx16.VERA_CTRL
        lda  cx16.save_vera_context._vera_storage+6
        sta  cx16.VERA_ADDR_H
        lda  cx16.save_vera_context._vera_storage+5
        sta  cx16.VERA_ADDR_M
        lda  cx16.save_vera_context._vera_storage+4
        sta  cx16.VERA_ADDR_L
        lda  cx16.save_vera_context._vera_storage+3
        sta  cx16.VERA_CTRL
        lda  cx16.save_vera_context._vera_storage+2
        sta  cx16.VERA_ADDR_H
        lda  cx16.save_vera_context._vera_storage+1
        sta  cx16.VERA_ADDR_M
        lda  cx16.save_vera_context._vera_storage+0
        sta  cx16.VERA_ADDR_L
        rts
    }}
}

}

sys {
    ; ------- lowlevel system routines --------

    const ubyte target = 16         ;  compilation target specifier.  64 = C64,  128 = C128,  16 = CommanderX16.

asmsub  init_system()  {
    ; Initializes the machine to a sane starting state.
    ; Called automatically by the loader program logic.
    %asm {{
        sei
        lda  #0
        tax
        tay
        jsr  cx16.mouse_config  ; disable mouse
        cld
        lda  cx16.VERA_DC_VIDEO
        and  #%00000111 ; retain chroma + output mode
        sta  P8ZP_SCRATCH_REG
        lda  #$0a
        sta  $01        ; rom bank 10 (audio)
        jsr  cx16.audio_init ; silence
        stz  $01        ; rom bank 0 (kernal)
        jsr  cbm.IOINIT
        jsr  cbm.RESTOR
        jsr  cbm.CINT
        lda  cx16.VERA_DC_VIDEO
        and  #%11111000
        ora  P8ZP_SCRATCH_REG
        sta  cx16.VERA_DC_VIDEO  ; restore old output mode
        lda  #$90       ; black
        jsr  cbm.CHROUT
        lda  #1
        sta  $00        ; select ram bank 1
        jsr  cbm.CHROUT ; swap fg/bg
        lda  #$9e       ; yellow
        jsr  cbm.CHROUT
        lda  #147       ; clear screen
        jsr  cbm.CHROUT
        lda  #0
        tax
        tay
        clc
        clv
        cli
        rts
    }}
}

asmsub  init_system_phase2()  {
    %asm {{
        sei
        lda  cx16.CINV
        sta  restore_irq._orig_irqvec
        lda  cx16.CINV+1
        sta  restore_irq._orig_irqvec+1
        cli
        rts
    }}
}

asmsub  cleanup_at_exit() {
    ; executed when the main subroutine does rts
    %asm {{
        lda  #1
        sta  $00        ; ram bank 1
        lda  #4
        sta  $01        ; rom bank 4 (basic)
        stz  $2d        ; hack to reset machine code monitor bank to 0
        rts
    }}
}

asmsub  set_irq(uword handler @AY, bool useKernal @Pc) clobbers(A)  {
	%asm {{
	        sta  _modified+1
	        sty  _modified+2
	        lda  #0
	        rol  a
	        sta  _use_kernal
		sei
		lda  #<_irq_handler
		sta  cx16.CINV
		lda  #>_irq_handler
		sta  cx16.CINV+1
                lda  cx16.VERA_IEN
                ora  #%00000001     ; enable the vsync irq
                sta  cx16.VERA_IEN
		cli
		rts

_irq_handler    jsr  _irq_handler_init
_modified	jsr  $ffff                      ; modified
		jsr  _irq_handler_end
		lda  _use_kernal
		bne  +
		; end irq processing - don't use kernal's irq handling
		lda  #1
		sta  cx16.VERA_ISR      ; clear Vera Vsync irq status
		ply
		plx
		pla
		rti
+		jmp  (restore_irq._orig_irqvec)   ; continue with normal kernal irq routine

_use_kernal     .byte  0

_irq_handler_init
		; save all zp scratch registers as these might be clobbered by the irq routine
		lda  P8ZP_SCRATCH_B1
		sta  IRQ_SCRATCH_ZPB1
		lda  P8ZP_SCRATCH_REG
		sta  IRQ_SCRATCH_ZPREG
		lda  P8ZP_SCRATCH_W1
		sta  IRQ_SCRATCH_ZPWORD1
		lda  P8ZP_SCRATCH_W1+1
		sta  IRQ_SCRATCH_ZPWORD1+1
		lda  P8ZP_SCRATCH_W2
		sta  IRQ_SCRATCH_ZPWORD2
		lda  P8ZP_SCRATCH_W2+1
		sta  IRQ_SCRATCH_ZPWORD2+1
		; Set X to the bottom 32 bytes of the evaluation stack, to HOPEFULLY not clobber it.
		; This leaves 128-32=96 stack entries for the main program, and 32 stack entries for the IRQ handler.
		; We assume IRQ handlers don't contain complex expressions taking up more than that.
		ldx  #32
		cld
		rts

_irq_handler_end
		; restore all zp scratch registers
		lda  IRQ_SCRATCH_ZPB1
		sta  P8ZP_SCRATCH_B1
		lda  IRQ_SCRATCH_ZPREG
		sta  P8ZP_SCRATCH_REG
		lda  IRQ_SCRATCH_ZPWORD1
		sta  P8ZP_SCRATCH_W1
		lda  IRQ_SCRATCH_ZPWORD1+1
		sta  P8ZP_SCRATCH_W1+1
		lda  IRQ_SCRATCH_ZPWORD2
		sta  P8ZP_SCRATCH_W2
		lda  IRQ_SCRATCH_ZPWORD2+1
		sta  P8ZP_SCRATCH_W2+1
		rts

IRQ_SCRATCH_ZPB1	.byte  0
IRQ_SCRATCH_ZPREG	.byte  0
IRQ_SCRATCH_ZPWORD1	.word  0
IRQ_SCRATCH_ZPWORD2	.word  0

		}}
}

asmsub  restore_irq() clobbers(A) {
	%asm {{
	    sei
	    lda  _orig_irqvec
	    sta  cx16.CINV
	    lda  _orig_irqvec+1
	    sta  cx16.CINV+1
	    lda  cx16.VERA_IEN
	    and  #%11110000     ; disable all Vera IRQs
	    ora  #%00000001     ; enable only the vsync Irq
	    sta  cx16.VERA_IEN
	    cli
	    rts
_orig_irqvec    .word  0
        }}
}

asmsub  set_rasterirq(uword handler @AY, uword rasterpos @R0) clobbers(A) {
	%asm {{
            sta  _modified+1
            sty  _modified+2
            lda  cx16.r0
            ldy  cx16.r0+1
            sei
            lda  cx16.VERA_IEN
            and  #%11110000     ; clear other IRQs
            ora  #%00000010     ; enable the line (raster) irq
            sta  cx16.VERA_IEN
            lda  cx16.r0
            ldy  cx16.r0+1
            jsr  set_rasterline
            lda  #<_raster_irq_handler
            sta  cx16.CINV
            lda  #>_raster_irq_handler
            sta  cx16.CINV+1
            cli
            rts

_raster_irq_handler
            jsr  set_irq._irq_handler_init
_modified   jsr  $ffff                      ; modified
            jsr  set_irq._irq_handler_end
            ; end irq processing - don't use kernal's irq handling
            lda  cx16.VERA_ISR
            ora  #%00000010
            sta  cx16.VERA_ISR      ; clear Vera line irq status
            ply
            plx
            pla
            rti
        }}
}

asmsub  set_rasterline(uword line @AY) {
    %asm {{
        sta  cx16.VERA_IRQ_LINE_L
        lda  cx16.VERA_IEN
        and  #%01111111
        sta  cx16.VERA_IEN
        tya
        lsr  a
        ror  a
        and  #%10000000
        ora  cx16.VERA_IEN
        sta  cx16.VERA_IEN
        rts
    }}
}

    asmsub reset_system() {
        ; Soft-reset the system back to initial power-on Basic prompt.
        ; We do this via the SMC so that a true reset is performed that also resets the Vera fully.
        %asm {{
            sei
            ldx #$42
            ldy #1
            tya
            jsr  cx16.i2c_write_byte
            bra  *
        }}
    }

    sub poweroff_system() {
        ; use the SMC to shutdown the computer
        void cx16.i2c_write_byte($42, $01, $00)
    }

    sub set_leds_brightness(ubyte activity, ubyte power) {
        void cx16.i2c_write_byte($42, $04, power)
        void cx16.i2c_write_byte($42, $05, activity)
    }

    asmsub wait(uword jiffies @AY) {
        ; --- wait approximately the given number of jiffies (1/60th seconds) (N or N+1)
        ;     note: the system irq handler has to be active for this to work as it depends on the system jiffy clock
        %asm {{
            phx
            sta  P8ZP_SCRATCH_W1
            sty  P8ZP_SCRATCH_W1+1

_loop       lda  P8ZP_SCRATCH_W1
            ora  P8ZP_SCRATCH_W1+1
            bne  +
            plx
            rts

<<<<<<< HEAD
+           jsr  cbm.RDTIM
            sta  P8ZP_SCRATCH_B1
-           jsr  cbm.RDTIM
=======
+           sei
            jsr  c64.RDTIM
            cli
            sta  P8ZP_SCRATCH_B1
-           sei
            jsr  c64.RDTIM
            cli
>>>>>>> c69c17de
            cmp  P8ZP_SCRATCH_B1
            beq  -

            lda  P8ZP_SCRATCH_W1
            bne  +
            dec  P8ZP_SCRATCH_W1+1
+           dec  P8ZP_SCRATCH_W1
            bra  _loop
        }}
    }

    inline asmsub waitvsync()  {
        ; --- suspend execution until the next vsync has occurred, without depending on custom irq handling.
        ;     note: system vsync irq handler has to be active for this routine to work (and no other irqs-- which is the default).
        ;     note: a more accurate way to wait for vsync is to set up a vsync irq handler instead.
        %asm {{
            wai
        }}
    }

    asmsub internal_stringcopy(uword source @R0, uword target @AY) clobbers (A,Y) {
        ; Called when the compiler wants to assign a string value to another string.
        %asm {{
		sta  P8ZP_SCRATCH_W1
		sty  P8ZP_SCRATCH_W1+1
		lda  cx16.r0
		ldy  cx16.r0+1
		jmp  prog8_lib.strcpy
        }}
    }

    asmsub memcopy(uword source @R0, uword target @R1, uword count @AY) clobbers(A,X,Y) {
        ; note: only works for NON-OVERLAPPING memory regions!
        ;       If you have to copy overlapping memory regions, consider using
        ;       the cx16 specific kernal routine `memory_copy` (make sure kernal rom is banked in).
        ; note: can't be inlined because is called from asm as well.
        ;       also: doesn't use cx16 ROM routine so this always works even when ROM is not banked in.
        %asm {{
            cpy  #0
            bne  _longcopy

            ; copy <= 255 bytes
            tay
            bne  _copyshort
            rts     ; nothing to copy

_copyshort
            ; decrease source and target pointers so we can simply index by Y
            lda  cx16.r0
            bne  +
            dec  cx16.r0+1
+           dec  cx16.r0
            lda  cx16.r1
            bne  +
            dec  cx16.r1+1
+           dec  cx16.r1

-           lda  (cx16.r0),y
            sta  (cx16.r1),y
            dey
            bne  -
            rts

_longcopy
            pha                         ; lsb(count) = remainder in last page
            tya
            tax                         ; x = num pages (1+)
            ldy  #0
-           lda  (cx16.r0),y
            sta  (cx16.r1),y
            iny
            bne  -
            inc  cx16.r0+1
            inc  cx16.r1+1
            dex
            bne  -
            ply
            bne  _copyshort
            rts
        }}
    }

    asmsub memset(uword mem @R0, uword numbytes @R1, ubyte value @A) clobbers(A,X,Y) {
        %asm {{
            ldy  cx16.r0
            sty  P8ZP_SCRATCH_W1
            ldy  cx16.r0+1
            sty  P8ZP_SCRATCH_W1+1
            ldx  cx16.r1
            ldy  cx16.r1+1
            jmp  prog8_lib.memset
        }}
    }

    asmsub memsetw(uword mem @R0, uword numwords @R1, uword value @AY) clobbers (A,X,Y) {
        %asm {{
            ldx  cx16.r0
            stx  P8ZP_SCRATCH_W1
            ldx  cx16.r0+1
            stx  P8ZP_SCRATCH_W1+1
            ldx  cx16.r1
            stx  P8ZP_SCRATCH_W2
            ldx  cx16.r1+1
            stx  P8ZP_SCRATCH_W2+1
            jmp  prog8_lib.memsetw
        }}
    }

    inline asmsub read_flags() -> ubyte @A {
        %asm {{
            php
            pla
        }}
    }

    inline asmsub clear_carry() {
        %asm {{
        clc
        }}
    }

    inline asmsub set_carry() {
        %asm {{
        sec
        }}
    }

    inline asmsub clear_irqd() {
        %asm {{
        cli
        }}
    }

    inline asmsub set_irqd() {
        %asm {{
        sei
        }}
    }

    inline asmsub exit(ubyte returnvalue @A) {
        ; -- immediately exit the program with a return code in the A register
        %asm {{
            jsr  cbm.CLRCHN		; reset i/o channels
            ldx  prog8_lib.orig_stackpointer
            txs
            rts		; return to original caller
        }}
    }

    inline asmsub progend() -> uword @AY {
        %asm {{
            lda  #<prog8_program_end
            ldy  #>prog8_program_end
        }}
    }
}<|MERGE_RESOLUTION|>--- conflicted
+++ resolved
@@ -70,13 +70,9 @@
     ; --  like RDTIM() but only returning the lower 16 bits in AY for convenience
     %asm {{
         phx
-<<<<<<< HEAD
+        sei
         jsr  cbm.RDTIM
-=======
-        sei
-        jsr  c64.RDTIM
         cli
->>>>>>> c69c17de
         pha
         txa
         tay
@@ -939,19 +935,13 @@
             plx
             rts
 
-<<<<<<< HEAD
-+           jsr  cbm.RDTIM
-            sta  P8ZP_SCRATCH_B1
--           jsr  cbm.RDTIM
-=======
 +           sei
-            jsr  c64.RDTIM
+            jsr  cbm.RDTIM
             cli
             sta  P8ZP_SCRATCH_B1
 -           sei
-            jsr  c64.RDTIM
+            jsr  cbm.RDTIM
             cli
->>>>>>> c69c17de
             cmp  P8ZP_SCRATCH_B1
             beq  -
 
