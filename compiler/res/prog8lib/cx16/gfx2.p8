--- conflicted
+++ resolved
@@ -1077,10 +1077,6 @@
                         position(x,y)
                         y++
                         %asm {{
-<<<<<<< HEAD
-=======
-                            phx ; TODO remove in non-stack version
->>>>>>> b19c2822
                             ldx  color
                             lda  cx16.VERA_DATA1
                             sta  P8ZP_SCRATCH_B1
@@ -1092,10 +1088,6 @@
 +                           lda  cx16.VERA_DATA0    ; don't write a pixel, but do advance to the next address
 +                           dey
                             bne  -
-<<<<<<< HEAD
-=======
-                            plx ; TODO remove in non-stack version
->>>>>>> b19c2822
                         }}
                     }
                     x+=8
