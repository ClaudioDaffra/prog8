%import textio
%zeropage basicsafe

main
{
    sub start()
    {
<<<<<<< HEAD
        uword zc = 54321
        ubyte zb = 123
        ubyte shift = 2

        txt.print_uw(zc<<shift)
        txt.nl()
        txt.print_uw(zc>>shift)
        txt.nl()
        txt.print_ub(zb<<shift)
        txt.nl()
        txt.print_ub(zb>>shift)
        txt.nl()

        word szc = -12345
        byte szb = -123
        txt.print_w(szc<<shift)
        txt.nl()
        txt.print_w(szc>>shift)
        txt.nl()
        txt.print_b(szb<<shift)
        txt.nl()
        txt.print_b(szb>>shift)
        txt.nl()


;        cx16.r1L = (zc<<shift) as ubyte
;        txt.print_ub(cx16.r1L)
=======
        uword uw = 54321
        ubyte ub = 123
        word sw = -12345
        byte sb = -123

        txt.print_uw(~ub as uword)  ;132
        txt.nl()
        txt.print_ub(~uw as ubyte)  ;206
        txt.nl()
        txt.print_uw(~sb as uword)  ;122
        txt.nl()
        txt.print_ub(~sw as ubyte)  ;56
        txt.nl()
        txt.print_w(-sb as word)    ;123
        txt.nl()
        txt.print_b(-sw as byte)    ;57
        txt.nl()
>>>>>>> 5659742d
    }
}<|MERGE_RESOLUTION|>--- conflicted
+++ resolved
@@ -5,35 +5,6 @@
 {
     sub start()
     {
-<<<<<<< HEAD
-        uword zc = 54321
-        ubyte zb = 123
-        ubyte shift = 2
-
-        txt.print_uw(zc<<shift)
-        txt.nl()
-        txt.print_uw(zc>>shift)
-        txt.nl()
-        txt.print_ub(zb<<shift)
-        txt.nl()
-        txt.print_ub(zb>>shift)
-        txt.nl()
-
-        word szc = -12345
-        byte szb = -123
-        txt.print_w(szc<<shift)
-        txt.nl()
-        txt.print_w(szc>>shift)
-        txt.nl()
-        txt.print_b(szb<<shift)
-        txt.nl()
-        txt.print_b(szb>>shift)
-        txt.nl()
-
-
-;        cx16.r1L = (zc<<shift) as ubyte
-;        txt.print_ub(cx16.r1L)
-=======
         uword uw = 54321
         ubyte ub = 123
         word sw = -12345
@@ -51,6 +22,5 @@
         txt.nl()
         txt.print_b(-sw as byte)    ;57
         txt.nl()
->>>>>>> 5659742d
     }
 }