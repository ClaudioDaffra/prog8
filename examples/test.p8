<<<<<<< HEAD
 %import textio
=======
%import textio
%import floats
%zeropage basicsafe
>>>>>>> 5b35232a

main {
  float[10] flt

<<<<<<< HEAD
    sub start() {
        %ir {{
            nop
        }}
        ; should flow into next statements

        ubyte aa = 42
        ubyte bb = 99
        aa += bb
        txt.print_ub(aa)
        txt.spc()
        aa += bb
        txt.print_ub(aa)
        txt.spc()
        aa += bb
        txt.print_ub(aa)
        txt.nl()
    }
=======
  sub start() {
    float ff = 9.0
    flt[1] = 42.42
    flt[1] = -9.0
    flt[1] = -ff
    flt[1] = -flt[1]            ; TODO also fix crash when selecting vm target: fpReg1 out of bounds
    floats.print_f(flt[1])
    txt.nl()
  }
>>>>>>> 5b35232a
}<|MERGE_RESOLUTION|>--- conflicted
+++ resolved
@@ -1,34 +1,10 @@
-<<<<<<< HEAD
- %import textio
-=======
 %import textio
 %import floats
 %zeropage basicsafe
->>>>>>> 5b35232a
 
 main {
   float[10] flt
 
-<<<<<<< HEAD
-    sub start() {
-        %ir {{
-            nop
-        }}
-        ; should flow into next statements
-
-        ubyte aa = 42
-        ubyte bb = 99
-        aa += bb
-        txt.print_ub(aa)
-        txt.spc()
-        aa += bb
-        txt.print_ub(aa)
-        txt.spc()
-        aa += bb
-        txt.print_ub(aa)
-        txt.nl()
-    }
-=======
   sub start() {
     float ff = 9.0
     flt[1] = 42.42
@@ -38,5 +14,4 @@
     floats.print_f(flt[1])
     txt.nl()
   }
->>>>>>> 5b35232a
 }