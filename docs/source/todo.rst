TODO
====

- IR: reduce the number of branch instructions such as BEQ, BEQR, etc (gradually), replace with CMP(I) + status branch instruction
- IR: reduce amount of CMP/CMPI after instructions that set the status bits correctly (LOADs? INC? etc), but only after setting the status bits is verified!

...


Need help with
^^^^^^^^^^^^^^
- getting the IR in shape for code generation
- atari target: more details details about the machine, fixing library routines. I have no clue whatsoever.
- see the :ref:`portingguide` for details on what information is needed.


Future Things and Ideas
^^^^^^^^^^^^^^^^^^^^^^^
Compiler:
- [much work:] more support for (64tass) SEGMENTS ?
    - (What, how, isn't current BSS support enough?)
    - Add a mechanism to allocate variables into golden ram (or segments really) (see GoldenRam class)
    - maybe treat block "golden" in a special way: can only contain vars, every var will be allocated in the Golden ram area?
    - maybe or may not needed: the variables can NOT have initialization values, they will all be set to zero on startup (simple memset)
      just initialize them yourself in start() if you need a non-zero value .
    - OR.... do all this automatically if 'golden' is enabled as a compiler option? So compiler allocates in ZP first, then Golden Ram, then regular ram
    - OR.... make all this more generic and use some %segment option to create real segments for 64tass?
    - (need separate step in codegen and IR to write the "golden" variables)
- ir: idea: (but LLVM IR simply keeps the variables, so not a good idea then?...): replace all scalar variables by an allocated register. Keep a table of the variable to register mapping (including the datatype)
  global initialization values are simply a list of LOAD instructions.
  Variables replaced include all subroutine parameters!  So the only variables that remain as variables are arrays and strings.
- ir: add more optimizations in IRPeepholeOptimizer
- ir: the @split arrays are currently also split in _lsb/_msb arrays in the IR, and operations take multiple (byte) instructions that may lead to verbose and slow operation and machine code generation down the line.
- ir: for expressions with array indexes that occur multiple times, can we avoid loading them into new virtualregs everytime and just reuse a single virtualreg as indexer? (simple form of common subexpression elimination)
- PtAst/IR: more complex common subexpression eliminations
- [problematic due to using 64tass:] better support for building library programs, where unused .proc shouldn't be deleted from the assembly?
  Perhaps replace all uses of .proc/.pend/.endproc by .block/.bend will fix that with a compiler flag?
  But all library code written in asm uses .proc already..... (textual search/replace when writing the actual asm?)
  Once new codegen is written that is based on the IR, this point is mostly moot anyway as that will have its own dead code removal on the IR level.
- Zig-like try-based error handling where the V flag could indicate error condition? and/or BRK to jump into monitor on failure? (has to set BRK vector for that) But the V flag is also set on certain normal instructions
- generate WASM to eventually run prog8 on a browser canvas? Use binaryen toolkit or my binaryen kotlin library?


Libraries:

- fix the problems in atari target, and flesh out its libraries.
- c128 target: make syslib more complete (missing kernal routines)?
- c64: make the graphics.BITMAP_ADDRESS configurable (VIC banking)


<<<<<<< HEAD
=======
Expressions:  (see remove_evalstack branch):

- Once the evalstack-free expression codegen is in place, the Eval Stack can be removed from the compiler.
    Machinedefinition, .p8 and .asm library files, all routines operationg on estack, and everything saving/restoring the X register related to this stack.
- Or rewrite expression tree evaluation such that it doesn't use an eval stack but flatten the tree into linear code
  that, for instance, uses a fixed number of predetermined value 'variables'?
  The VM IL solves this already (by using unlimited registers) but that still lacks a translation to 6502.
- this removes the need for the BinExprSplitter? (which is problematic and very limited now)
  and perhaps the assignment splitting in  BeforeAsmAstChanger  too

>>>>>>> b19c2822
Optimizations:

- VariableAllocator: can we think of a smarter strategy for allocating variables into zeropage, rather than first-come-first-served?
  for instance, vars used inside loops first, then loopvars, then uwords used as pointers, then the rest
- various optimizers skip stuff if compTarget.name==VMTarget.NAME.  Once 6502-codegen is done from IR code,
  those checks should probably be removed, or be made permanent


STRUCTS again?
--------------

What if we were to re-introduce Structs in prog8? Some thoughts:

- can contain only numeric types (byte,word,float) - no nested structs, no reference types (strings, arrays) inside structs
- only as a reference type (uword pointer). This removes a lot of the problems related to introducing a variable length value type.
- arrays of struct is just an array of uword pointers. Can even be @split?
- need to introduce typed pointer datatype in prog8
- str is then syntactic sugar for pointer to character/byte?
- arrays are then syntactic sugar for pointer to byte/word/float?<|MERGE_RESOLUTION|>--- conflicted
+++ resolved
@@ -48,19 +48,6 @@
 - c64: make the graphics.BITMAP_ADDRESS configurable (VIC banking)
 
 
-<<<<<<< HEAD
-=======
-Expressions:  (see remove_evalstack branch):
-
-- Once the evalstack-free expression codegen is in place, the Eval Stack can be removed from the compiler.
-    Machinedefinition, .p8 and .asm library files, all routines operationg on estack, and everything saving/restoring the X register related to this stack.
-- Or rewrite expression tree evaluation such that it doesn't use an eval stack but flatten the tree into linear code
-  that, for instance, uses a fixed number of predetermined value 'variables'?
-  The VM IL solves this already (by using unlimited registers) but that still lacks a translation to 6502.
-- this removes the need for the BinExprSplitter? (which is problematic and very limited now)
-  and perhaps the assignment splitting in  BeforeAsmAstChanger  too
-
->>>>>>> b19c2822
 Optimizations:
 
 - VariableAllocator: can we think of a smarter strategy for allocating variables into zeropage, rather than first-come-first-served?
