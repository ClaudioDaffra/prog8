package prog8.ast

import prog8.ast.base.*
import prog8.ast.expressions.Expression
import prog8.ast.expressions.IdentifierReference
import prog8.ast.statements.*
import prog8.ast.walk.AstWalker
import prog8.ast.walk.IAstVisitor
import prog8.parser.SourceCode

const val internedStringsModuleName = "prog8_interned_strings"


interface IAssignable {
    // just a tag for now
}

interface IFunctionCall {
    var target: IdentifierReference
    var args: MutableList<Expression>
}

interface IStatementContainer {
    val position: Position
    val parent: Node
    val statements: MutableList<Statement>
    fun linkParents(parent: Node)

    fun remove(stmt: Statement) {
        if(!statements.remove(stmt))
            throw FatalAstException("stmt to remove wasn't found in scope")
    }

    fun getAllLabels(label: String): List<Label> {
        val result = mutableListOf<Label>()

        fun find(scope: IStatementContainer) {
            scope.statements.forEach {
                when(it) {
                    is Label -> result.add(it)
                    is IStatementContainer -> find(it)
                    is IfStatement -> {
                        find(it.truepart)
                        find(it.elsepart)
                    }
                    is UntilLoop -> find(it.body)
                    is RepeatLoop -> find(it.body)
                    is WhileLoop -> find(it.body)
                    is WhenStatement -> it.choices.forEach { choice->find(choice.statements) }
                    else -> { /* do nothing */ }
                }
            }
        }

        find(this)
        return result
    }

    fun indexOfChild(stmt: Statement): Int {
        val idx = statements.indexOfFirst { it===stmt }
        if(idx>=0)
            return idx
        else
            throw FatalAstException("attempt to find a non-child")
    }

    fun isEmpty(): Boolean = statements.isEmpty()
    fun isNotEmpty(): Boolean = statements.isNotEmpty()

    fun searchSymbol(name: String): Statement? {
        if(this is Subroutine && isAsmSubroutine)
            return searchAsmParameter(name)

        // this is called quite a lot and could perhaps be optimized a bit more,
        // but adding a memoization cache didn't make much of a practical runtime difference...
        for (stmt in statements) {
            when(stmt) {
<<<<<<< HEAD
//                is INamedStatement -> {
//                    if(stmt.name==name) return stmt
//                }
                is VarDecl -> if(stmt.name==name) return stmt
                is Label -> if(stmt.name==name) return stmt
                is Subroutine -> if(stmt.name==name) return stmt
                is Block -> if(stmt.name==name) return stmt
=======
                is INamedStatement -> {
                    if(stmt.name==name) return stmt
                }
//                is VarDecl -> {
//                    // a variable was found with this name, which could also be the vardecl
//                    // that is (auto)generated for regular subroutine parameters.
//                    if(stmt.name==name) return stmt
//                }
//                is Label -> {
//                    if(stmt.name==name) return stmt
//                }
//                is Subroutine -> {
//                    if(stmt.name==name)
//                        return stmt
//                }
>>>>>>> ff715881
                is AnonymousScope -> {
                    val found = stmt.searchSymbol(name)
                    if(found!=null)
                        return found
                }
                is IfStatement -> {
                    val found = stmt.truepart.searchSymbol(name) ?: stmt.elsepart.searchSymbol(name)
                    if(found!=null)
                        return found
                }
                is BranchStatement -> {
                    val found = stmt.truepart.searchSymbol(name) ?: stmt.elsepart.searchSymbol(name)
                    if(found!=null)
                        return found
                }
                is ForLoop -> {
                    val found = stmt.body.searchSymbol(name)
                    if(found!=null)
                        return found
                }
                is WhileLoop -> {
                    val found = stmt.body.searchSymbol(name)
                    if(found!=null)
                        return found
                }
                is RepeatLoop -> {
                    val found = stmt.body.searchSymbol(name)
                    if(found!=null)
                        return found
                }
                is UntilLoop -> {
                    val found = stmt.body.searchSymbol(name)
                    if(found!=null)
                        return found
                }
                is WhenStatement -> {
                    stmt.choices.forEach {
                        val found = it.statements.searchSymbol(name)
                        if(found!=null)
                            return found
                    }
                }
                else -> {
                    // NOTE: when other nodes containing AnonymousScope are introduced,
                    //       these should be added here as well to look into!
                }
            }
        }
        return null
    }

    val allDefinedSymbols: List<Pair<String, Statement>>
        get() {
            return statements.filterIsInstance<INamedStatement>().map { Pair(it.name, it as Statement) }
        }
}

interface INameScope: IStatementContainer, INamedStatement {
    fun subScope(name: String): INameScope?  = statements.firstOrNull { it is INameScope && it.name==name } as? INameScope

    fun lookup(scopedName: List<String>) : Statement? {
        return if(scopedName.size>1)
            lookupQualified(scopedName)
        else {
            lookupUnqualified(scopedName[0])
        }
    }

    private fun lookupQualified(scopedName: List<String>): Statement? {
        // a scoped name refers to a name in another namespace, and stars from the root.
        for(module in (this as Node).definingModule.program.modules) {
            val block = module.searchSymbol(scopedName[0])
            if(block!=null) {
                var statement = block
                for(name in scopedName.drop(1)) {
                    statement = (statement as? IStatementContainer)?.searchSymbol(name)
                    if(statement==null)
                        return null
                }
                return statement
            }
        }
        return null
    }

    private fun lookupUnqualified(name: String): Statement? {
        val builtinFunctionsNames = (this as Node).definingModule.program.builtinFunctions.names
        if(name in builtinFunctionsNames) {
            // builtin functions always exist, return a dummy placeholder for them
            val builtinPlaceholder = Label("builtin::$name", this.position)
            builtinPlaceholder.parent = ParentSentinel
            return builtinPlaceholder
        }

        // search for the unqualified name in the current scope (and possibly in any anonymousscopes it may contain)
        var statementScope = this
        while(statementScope !is GlobalNamespace) {
            val symbol = statementScope.searchSymbol(name)
            if(symbol!=null)
                return symbol
            else
                statementScope = (statementScope as Node).definingScope
        }
        return null
    }

//    private fun getNamedSymbol(name: String): Statement? =
//        statements.singleOrNull { it is INamedStatement && it.name==name }

    val containsCodeOrVars get() = statements.any { it !is Directive || it.directive == "%asminclude" || it.directive == "%asm" }
    val containsNoCodeNorVars get() = !containsCodeOrVars
}


interface Node {
    val position: Position
    var parent: Node             // will be linked correctly later (late init)
    fun linkParents(parent: Node)

    val definingModule: Module
        get() {
            if (this is Module)
                return this
            return findParentNode<Module>(this)!!
        }

    val definingSubroutine: Subroutine? get() = findParentNode<Subroutine>(this)

    val definingScope: INameScope
        get() {
            val scope = findParentNode<INameScope>(this)
            if (scope != null) {
                return scope
            }
            if (this is Label && this.name.startsWith("builtin::")) {
                return BuiltinFunctionScopePlaceholder
            }
            if (this is GlobalNamespace)
                return this
            throw FatalAstException("scope missing from $this")
        }

    val definingBlock: Block
        get() {
            if (this is Block)
                return this
            return findParentNode<Block>(this)!!
        }

    val containingStatement: Statement
        get() {
            if (this is Statement)
                return this
            return findParentNode<Statement>(this)!!
        }

    fun replaceChildNode(node: Node, replacement: Node)
    fun copy(): Node
}


open class Module(final override var statements: MutableList<Statement>,
             final override val position: Position,
             val source: SourceCode) : Node, INameScope {

    override lateinit var parent: Node
    lateinit var program: Program

    override val name = source.origin
            .substringBeforeLast(".")
            .substringAfterLast("/")
            .substringAfterLast("\\")

    val loadAddress: UInt by lazy {
        val address = (statements.singleOrNull { it is Directive && it.directive == "%address" } as? Directive)?.args?.single()?.int ?: 0u
        address
    }

    override fun linkParents(parent: Node) {
        require(parent is GlobalNamespace)
        this.parent = parent
        statements.forEach {it.linkParents(this)}
    }

    override val definingScope: INameScope
        get() = program.namespace
    override fun replaceChildNode(node: Node, replacement: Node) {
        require(node is Statement && replacement is Statement)
        val idx = statements.indexOfFirst { it===node }
        statements[idx] = replacement
        replacement.parent = this
    }

    override fun copy(): Node = throw NotImplementedError("no support for duplicating a Module")

    override fun toString() = "Module(name=$name, pos=$position, lib=${isLibrary})"

    fun accept(visitor: IAstVisitor) = visitor.visit(this)
    fun accept(visitor: AstWalker, parent: Node) = visitor.visit(this, parent)

    val isLibrary get() = source.isFromResources
}


class GlobalNamespace(val modules: Iterable<Module>): Node, INameScope {
    override val name = "<<<global>>>"
    override val position = Position("<<<global>>>", 0, 0, 0)
    override val statements = mutableListOf<Statement>()        // not used
    override var parent: Node = ParentSentinel

    override fun copy(): Node = throw NotImplementedError("no support for duplicating a GlobalNamespace")

    override fun lookup(scopedName: List<String>): Statement? {
        throw NotImplementedError("use lookup on actual ast node instead")
    }

    override fun linkParents(parent: Node) {
        modules.forEach { it.linkParents(this) }
    }

    override fun replaceChildNode(node: Node, replacement: Node) {
        throw FatalAstException("cannot replace anything in the namespace")
    }
}

object BuiltinFunctionScopePlaceholder : INameScope {
    override val name = "<<builtin-functions-scope-placeholder>>"
    override val position = Position("<<placeholder>>", 0, 0, 0)
    override var statements = mutableListOf<Statement>()
    override var parent: Node = ParentSentinel
    override fun linkParents(parent: Node) {}
}

<|MERGE_RESOLUTION|>--- conflicted
+++ resolved
@@ -75,7 +75,6 @@
         // but adding a memoization cache didn't make much of a practical runtime difference...
         for (stmt in statements) {
             when(stmt) {
-<<<<<<< HEAD
 //                is INamedStatement -> {
 //                    if(stmt.name==name) return stmt
 //                }
@@ -83,23 +82,6 @@
                 is Label -> if(stmt.name==name) return stmt
                 is Subroutine -> if(stmt.name==name) return stmt
                 is Block -> if(stmt.name==name) return stmt
-=======
-                is INamedStatement -> {
-                    if(stmt.name==name) return stmt
-                }
-//                is VarDecl -> {
-//                    // a variable was found with this name, which could also be the vardecl
-//                    // that is (auto)generated for regular subroutine parameters.
-//                    if(stmt.name==name) return stmt
-//                }
-//                is Label -> {
-//                    if(stmt.name==name) return stmt
-//                }
-//                is Subroutine -> {
-//                    if(stmt.name==name)
-//                        return stmt
-//                }
->>>>>>> ff715881
                 is AnonymousScope -> {
                     val found = stmt.searchSymbol(name)
                     if(found!=null)
