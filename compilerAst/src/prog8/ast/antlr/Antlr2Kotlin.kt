package prog8.ast.antlr

import org.antlr.v4.runtime.ParserRuleContext
import org.antlr.v4.runtime.tree.TerminalNode
import prog8.ast.base.*
import prog8.ast.expressions.*
import prog8.ast.statements.*
<<<<<<< HEAD
import prog8.parser.Prog8ANTLRParser
=======
import prog8.parser.CustomLexer
import prog8.parser.Prog8ANTLRParser
import java.io.CharConversionException
import java.io.File
import java.nio.file.Path
>>>>>>> 1625e4eb


/***************** Antlr Extension methods to create AST ****************/

private data class NumericLiteral(val number: Number, val datatype: DataType)

<<<<<<< HEAD
=======
internal fun Prog8ANTLRParser.ModuleContext.toAst(name: String, source: Path, encoding: IStringEncoding) : Module {
    val nameWithoutSuffix = if(name.endsWith(".p8")) name.substringBeforeLast('.') else name
    val directives = this.directive().map { it.toAst() }
    val blocks = this.block().map { it.toAst(Module.isLibrary(source), encoding) }
    return Module(nameWithoutSuffix, (directives + blocks).toMutableList(), toPosition(), source)
}

>>>>>>> 1625e4eb
private fun ParserRuleContext.toPosition() : Position {
    /*
    val customTokensource = this.start.tokenSource as? CustomLexer
    val filename =
            when {
                customTokensource!=null -> customTokensource.modulePath.toString()
                start.tokenSource.sourceName == IntStream.UNKNOWN_SOURCE_NAME -> "@internal@"
                else -> File(start.inputStream.sourceName).name
            }
    */
    val filename = start.inputStream.sourceName

    // note: be ware of TAB characters in the source text, they count as 1 column...
    return Position(filename, start.line, start.charPositionInLine, stop.charPositionInLine + stop.text.length)
}

<<<<<<< HEAD
internal fun Prog8ANTLRParser.BlockContext.toAst(isInLibrary: Boolean) : Block {
=======
private fun Prog8ANTLRParser.BlockContext.toAst(isInLibrary: Boolean, encoding: IStringEncoding) : Statement {
>>>>>>> 1625e4eb
    val blockstatements = block_statement().map {
        when {
            it.variabledeclaration()!=null -> it.variabledeclaration().toAst()
            it.subroutinedeclaration()!=null -> it.subroutinedeclaration().toAst()
            it.directive()!=null -> it.directive().toAst()
            it.inlineasm()!=null -> it.inlineasm().toAst()
            it.labeldef()!=null -> it.labeldef().toAst()
            else -> throw FatalAstException("weird block node $it")
        }
    }
    return Block(identifier().text, integerliteral()?.toAst()?.number?.toInt(), blockstatements.toMutableList(), isInLibrary, toPosition())
}

<<<<<<< HEAD
private fun Prog8ANTLRParser.Statement_blockContext.toAst(): MutableList<Statement> =
        statement().asSequence().map { it.toAst() }.toMutableList()

private fun Prog8ANTLRParser.VariabledeclarationContext.toAst() : Statement {
    vardecl()?.let { return it.toAst() }
=======
private fun Prog8ANTLRParser.Statement_blockContext.toAst(encoding: IStringEncoding): MutableList<Statement> =
        statement().asSequence().map { it.toAst(encoding) }.toMutableList()

private fun Prog8ANTLRParser.VariabledeclarationContext.toAst(encoding: IStringEncoding) : Statement {
    vardecl()?.let { return it.toAst(encoding) }
>>>>>>> 1625e4eb

    varinitializer()?.let {
        val vd = it.vardecl()
        return VarDecl(
                VarDeclType.VAR,
                vd.datatype()?.toAst() ?: DataType.UNDEFINED,
                if (vd.ZEROPAGE() != null) ZeropageWish.PREFER_ZEROPAGE else ZeropageWish.DONTCARE,
                vd.arrayindex()?.toAst(),
                vd.varname.text,
                it.expression().toAst(),
                vd.ARRAYSIG() != null || vd.arrayindex() != null,
                false,
                vd.SHARED()!=null,
                it.toPosition()
        )
    }

    constdecl()?.let {
        val cvarinit = it.varinitializer()
        val vd = cvarinit.vardecl()
        return VarDecl(
                VarDeclType.CONST,
                vd.datatype()?.toAst() ?: DataType.UNDEFINED,
                if (vd.ZEROPAGE() != null) ZeropageWish.PREFER_ZEROPAGE else ZeropageWish.DONTCARE,
                vd.arrayindex()?.toAst(),
                vd.varname.text,
                cvarinit.expression().toAst(),
                vd.ARRAYSIG() != null || vd.arrayindex() != null,
                false,
                vd.SHARED() != null,
                cvarinit.toPosition()
        )
    }

    memoryvardecl()?.let {
        val mvarinit = it.varinitializer()
        val vd = mvarinit.vardecl()
        return VarDecl(
                VarDeclType.MEMORY,
                vd.datatype()?.toAst() ?: DataType.UNDEFINED,
                if (vd.ZEROPAGE() != null) ZeropageWish.PREFER_ZEROPAGE else ZeropageWish.DONTCARE,
                vd.arrayindex()?.toAst(),
                vd.varname.text,
                mvarinit.expression().toAst(),
                vd.ARRAYSIG() != null || vd.arrayindex() != null,
                false,
                vd.SHARED()!=null,
                mvarinit.toPosition()
        )
    }

    throw FatalAstException("weird variable decl $this")
}

<<<<<<< HEAD
private fun Prog8ANTLRParser.SubroutinedeclarationContext.toAst() : Subroutine {
=======
private fun Prog8ANTLRParser.SubroutinedeclarationContext.toAst(encoding: IStringEncoding) : Subroutine {
>>>>>>> 1625e4eb
    return when {
        subroutine()!=null -> subroutine().toAst()
        asmsubroutine()!=null -> asmsubroutine().toAst()
        romsubroutine()!=null -> romsubroutine().toAst()
        else -> throw FatalAstException("weird subroutine decl $this")
    }
}

<<<<<<< HEAD
private fun Prog8ANTLRParser.StatementContext.toAst() : Statement {
    val vardecl = variabledeclaration()?.toAst()
=======
private fun Prog8ANTLRParser.StatementContext.toAst(encoding: IStringEncoding) : Statement {
    val vardecl = variabledeclaration()?.toAst(encoding)
>>>>>>> 1625e4eb
    if(vardecl!=null) return vardecl

    assignment()?.let {
        return Assignment(it.assign_target().toAst(), it.expression().toAst(), it.toPosition())
    }

    augassignment()?.let {
        // replace A += X  with  A = A + X
        val target = it.assign_target().toAst()
        val oper = it.operator.text.substringBefore('=')
        val expression = BinaryExpression(target.toExpression(), oper, it.expression().toAst(), it.expression().toPosition())
        return Assignment(it.assign_target().toAst(), expression, it.toPosition())
    }

    postincrdecr()?.let {
        return PostIncrDecr(it.assign_target().toAst(), it.operator.text, it.toPosition())
    }

    val directive = directive()?.toAst()
    if(directive!=null) return directive

    val label = labeldef()?.toAst()
    if(label!=null) return label

    val jump = unconditionaljump()?.toAst()
    if(jump!=null) return jump

    val fcall = functioncall_stmt()?.toAst()
    if(fcall!=null) return fcall

    val ifstmt = if_stmt()?.toAst()
    if(ifstmt!=null) return ifstmt

    val returnstmt = returnstmt()?.toAst()
    if(returnstmt!=null) return returnstmt

    val subroutine = subroutinedeclaration()?.toAst()
    if(subroutine!=null) return subroutine

    val asm = inlineasm()?.toAst()
    if(asm!=null) return asm

    val branchstmt = branch_stmt()?.toAst()
    if(branchstmt!=null) return branchstmt

    val forloop = forloop()?.toAst()
    if(forloop!=null) return forloop

    val untilloop = untilloop()?.toAst()
    if(untilloop!=null) return untilloop

    val whileloop = whileloop()?.toAst()
    if(whileloop!=null) return whileloop

    val repeatloop = repeatloop()?.toAst()
    if(repeatloop!=null) return repeatloop

    val breakstmt = breakstmt()?.toAst()
    if(breakstmt!=null) return breakstmt

    val whenstmt = whenstmt()?.toAst()
    if(whenstmt!=null) return whenstmt

    throw FatalAstException("unprocessed source text (are we missing ast conversion rules for parser elements?): $text")
}

<<<<<<< HEAD
private fun Prog8ANTLRParser.AsmsubroutineContext.toAst(): Subroutine {
=======
private fun Prog8ANTLRParser.AsmsubroutineContext.toAst(encoding: IStringEncoding): Subroutine {
>>>>>>> 1625e4eb
    val inline = this.inline()!=null
    val subdecl = asmsub_decl().toAst()
    val statements = statement_block()?.toAst() ?: mutableListOf()
    return Subroutine(subdecl.name, subdecl.parameters, subdecl.returntypes,
            subdecl.asmParameterRegisters, subdecl.asmReturnvaluesRegisters,
            subdecl.asmClobbers, null, true, inline, statements, toPosition())
}

private fun Prog8ANTLRParser.RomsubroutineContext.toAst(): Subroutine {
    val subdecl = asmsub_decl().toAst()
    val address = integerliteral().toAst().number.toInt()
    return Subroutine(subdecl.name, subdecl.parameters, subdecl.returntypes,
            subdecl.asmParameterRegisters, subdecl.asmReturnvaluesRegisters,
            subdecl.asmClobbers, address, true, inline = false, statements = mutableListOf(), position = toPosition()
    )
}

private class AsmsubDecl(val name: String,
                         val parameters: List<SubroutineParameter>,
                         val returntypes: List<DataType>,
                         val asmParameterRegisters: List<RegisterOrStatusflag>,
                         val asmReturnvaluesRegisters: List<RegisterOrStatusflag>,
                         val asmClobbers: Set<CpuRegister>)

private fun Prog8ANTLRParser.Asmsub_declContext.toAst(): AsmsubDecl {
    val name = identifier().text
    val params = asmsub_params()?.toAst() ?: emptyList()
    val returns = asmsub_returns()?.toAst() ?: emptyList()
    val clobbers = asmsub_clobbers()?.clobber()?.toAst() ?: emptySet()
    val normalParameters = params.map { SubroutineParameter(it.name, it.type, it.position) }
    val normalReturntypes = returns.map { it.type }
    val paramRegisters = params.map { RegisterOrStatusflag(it.registerOrPair, it.statusflag) }
    val returnRegisters = returns.map { RegisterOrStatusflag(it.registerOrPair, it.statusflag) }
    return AsmsubDecl(name, normalParameters, normalReturntypes, paramRegisters, returnRegisters, clobbers)
}

private class AsmSubroutineParameter(name: String,
                                     type: DataType,
                                     val registerOrPair: RegisterOrPair?,
                                     val statusflag: Statusflag?,
                                     position: Position) : SubroutineParameter(name, type, position)

private class AsmSubroutineReturn(val type: DataType,
                                  val registerOrPair: RegisterOrPair?,
                                  val statusflag: Statusflag?,
                                  val position: Position)

private fun Prog8ANTLRParser.Asmsub_returnsContext.toAst(): List<AsmSubroutineReturn>
        = asmsub_return().map {
            val register = it.register().text
            var registerorpair: RegisterOrPair? = null
            var statusregister: Statusflag? = null
            if(register!=null) {
                when (register) {
                    in RegisterOrPair.names -> registerorpair = RegisterOrPair.valueOf(register)
                    in Statusflag.names -> statusregister = Statusflag.valueOf(register)
                    else -> throw FatalAstException("invalid register or status flag in $it")
                }
            }
            AsmSubroutineReturn(
                    it.datatype().toAst(),
                    registerorpair,
                    statusregister,
                    toPosition())
        }

private fun Prog8ANTLRParser.Asmsub_paramsContext.toAst(): List<AsmSubroutineParameter>
        = asmsub_param().map {
    val vardecl = it.vardecl()
    val datatype = vardecl.datatype()?.toAst() ?: DataType.UNDEFINED
    val register = it.register().text
    var registerorpair: RegisterOrPair? = null
    var statusregister: Statusflag? = null
    if(register!=null) {
        when (register) {
            in RegisterOrPair.names -> registerorpair = RegisterOrPair.valueOf(register)
            in Statusflag.names -> statusregister = Statusflag.valueOf(register)
            else -> throw FatalAstException("invalid register or status flag '$register'")
        }
    }
    AsmSubroutineParameter(vardecl.varname.text, datatype, registerorpair, statusregister, toPosition())
}

<<<<<<< HEAD
private fun Prog8ANTLRParser.Functioncall_stmtContext.toAst(): Statement {
=======
private fun Prog8ANTLRParser.Functioncall_stmtContext.toAst(encoding: IStringEncoding): Statement {
>>>>>>> 1625e4eb
    val void = this.VOID() != null
    val location = scoped_identifier().toAst()
    return if(expression_list() == null)
        FunctionCallStatement(location, mutableListOf(), void, toPosition())
    else
        FunctionCallStatement(location, expression_list().toAst().toMutableList(), void, toPosition())
}

<<<<<<< HEAD
private fun Prog8ANTLRParser.FunctioncallContext.toAst(): FunctionCall {
=======
private fun Prog8ANTLRParser.FunctioncallContext.toAst(encoding: IStringEncoding): FunctionCall {
>>>>>>> 1625e4eb
    val location = scoped_identifier().toAst()
    return if(expression_list() == null)
        FunctionCall(location, mutableListOf(), toPosition())
    else
        FunctionCall(location, expression_list().toAst().toMutableList(), toPosition())
}

private fun Prog8ANTLRParser.InlineasmContext.toAst() =
        InlineAssembly(INLINEASMBLOCK().text, toPosition())

<<<<<<< HEAD
private fun Prog8ANTLRParser.ReturnstmtContext.toAst() : Return {
    return Return(expression()?.toAst(), toPosition())
=======
private fun Prog8ANTLRParser.ReturnstmtContext.toAst(encoding: IStringEncoding) : Return {
    return Return(expression()?.toAst(encoding), toPosition())
>>>>>>> 1625e4eb
}

private fun Prog8ANTLRParser.UnconditionaljumpContext.toAst(): Jump {
    val address = integerliteral()?.toAst()?.number?.toInt()
    val identifier = scoped_identifier()?.toAst()
    return Jump(address, identifier, null, toPosition())
}

private fun Prog8ANTLRParser.LabeldefContext.toAst(): Statement =
        Label(children[0].text, toPosition())

<<<<<<< HEAD
private fun Prog8ANTLRParser.SubroutineContext.toAst() : Subroutine {
=======
private fun Prog8ANTLRParser.SubroutineContext.toAst(encoding: IStringEncoding) : Subroutine {
>>>>>>> 1625e4eb
    // non-asm subroutine
    val inline = inline()!=null
    val returntypes = sub_return_part()?.toAst() ?: emptyList()
    return Subroutine(identifier().text,
            sub_params()?.toAst() ?: emptyList(),
            returntypes,
            statement_block()?.toAst() ?: mutableListOf(),
            inline,
            toPosition())
}

private fun Prog8ANTLRParser.Sub_return_partContext.toAst(): List<DataType> {
    val returns = sub_returns() ?: return emptyList()
    return returns.datatype().map { it.toAst() }
}

private fun Prog8ANTLRParser.Sub_paramsContext.toAst(): List<SubroutineParameter> =
        vardecl().map {
            val datatype = it.datatype()?.toAst() ?: DataType.UNDEFINED
            SubroutineParameter(it.varname.text, datatype, it.toPosition())
        }

<<<<<<< HEAD
private fun Prog8ANTLRParser.Assign_targetContext.toAst() : AssignTarget {
=======
private fun Prog8ANTLRParser.Assign_targetContext.toAst(encoding: IStringEncoding) : AssignTarget {
>>>>>>> 1625e4eb
    val identifier = scoped_identifier()
    return when {
        identifier!=null -> AssignTarget(identifier.toAst(), null, null, toPosition())
        arrayindexed()!=null -> AssignTarget(null, arrayindexed().toAst(), null, toPosition())
        directmemory()!=null -> AssignTarget(null, null, DirectMemoryWrite(directmemory().expression().toAst(), toPosition()), toPosition())
        else -> AssignTarget(scoped_identifier()?.toAst(), null, null, toPosition())
    }
}

private fun Prog8ANTLRParser.ClobberContext.toAst() : Set<CpuRegister> {
    val names = this.cpuregister().map { it.text }
    return names.map { CpuRegister.valueOf(it) }.toSet()
}

private fun Prog8ANTLRParser.DatatypeContext.toAst() = DataType.valueOf(text.uppercase())

<<<<<<< HEAD
private fun Prog8ANTLRParser.ArrayindexContext.toAst() : ArrayIndex =
        ArrayIndex(expression().toAst(), toPosition())

internal fun Prog8ANTLRParser.DirectiveContext.toAst() : Directive =
=======
private fun Prog8ANTLRParser.ArrayindexContext.toAst(encoding: IStringEncoding) : ArrayIndex =
        ArrayIndex(expression().toAst(encoding), toPosition())

private fun Prog8ANTLRParser.DirectiveContext.toAst() : Directive =
>>>>>>> 1625e4eb
        Directive(directivename.text, directivearg().map { it.toAst() }, toPosition())

private fun Prog8ANTLRParser.DirectiveargContext.toAst() : DirectiveArg {
    val str = stringliteral()
    if(str?.ALT_STRING_ENCODING() != null)
        throw AstException("${toPosition()} can't use alternate string s for directive arguments")

    return DirectiveArg(stringliteral()?.text, identifier()?.text, integerliteral()?.toAst()?.number?.toInt(), toPosition())
}

private fun Prog8ANTLRParser.IntegerliteralContext.toAst(): NumericLiteral {
    fun makeLiteral(text: String, radix: Int): NumericLiteral {
        val integer: Int
        var datatype = DataType.UBYTE
        when (radix) {
            10 -> {
                integer = try {
                    text.toInt()
                } catch(x: NumberFormatException) {
                    throw AstException("${toPosition()} invalid decimal literal ${x.message}")
                }
                datatype = when(integer) {
                    in 0..255 -> DataType.UBYTE
                    in -128..127 -> DataType.BYTE
                    in 0..65535 -> DataType.UWORD
                    in -32768..32767 -> DataType.WORD
                    else -> DataType.FLOAT
                }
            }
            2 -> {
                if(text.length>8)
                    datatype = DataType.UWORD
                try {
                    integer = text.toInt(2)
                } catch(x: NumberFormatException) {
                    throw AstException("${toPosition()} invalid binary literal ${x.message}")
                }
            }
            16 -> {
                if(text.length>2)
                    datatype = DataType.UWORD
                try {
                    integer = text.toInt(16)
                } catch(x: NumberFormatException) {
                    throw AstException("${toPosition()} invalid hexadecimal literal ${x.message}")
                }
            }
            else -> throw FatalAstException("invalid radix")
        }
        return NumericLiteral(integer, datatype)
    }
    val terminal: TerminalNode = children[0] as TerminalNode
    val integerPart = this.intpart.text
    return when (terminal.symbol.type) {
        Prog8ANTLRParser.DEC_INTEGER -> makeLiteral(integerPart, 10)
        Prog8ANTLRParser.HEX_INTEGER -> makeLiteral(integerPart.substring(1), 16)
        Prog8ANTLRParser.BIN_INTEGER -> makeLiteral(integerPart.substring(1), 2)
        else -> throw FatalAstException(terminal.text)
    }
}

<<<<<<< HEAD
private fun Prog8ANTLRParser.ExpressionContext.toAst() : Expression {
=======
private fun Prog8ANTLRParser.ExpressionContext.toAst(encoding: IStringEncoding) : Expression {
>>>>>>> 1625e4eb

    val litval = literalvalue()
    if(litval!=null) {
        val booleanlit = litval.booleanliteral()?.toAst()
        return if(booleanlit!=null) {
            NumericLiteralValue.fromBoolean(booleanlit, litval.toPosition())
        }
        else {
            val intLit = litval.integerliteral()?.toAst()
            when {
                intLit!=null -> when(intLit.datatype) {
                    DataType.UBYTE -> NumericLiteralValue(DataType.UBYTE, intLit.number.toShort(), litval.toPosition())
                    DataType.BYTE -> NumericLiteralValue(DataType.BYTE, intLit.number.toShort(), litval.toPosition())
                    DataType.UWORD -> NumericLiteralValue(DataType.UWORD, intLit.number.toInt(), litval.toPosition())
                    DataType.WORD -> NumericLiteralValue(DataType.WORD, intLit.number.toInt(), litval.toPosition())
                    DataType.FLOAT -> NumericLiteralValue(DataType.FLOAT, intLit.number.toDouble(), litval.toPosition())
                    else -> throw FatalAstException("invalid datatype for numeric literal")
                }
                litval.floatliteral()!=null -> NumericLiteralValue(DataType.FLOAT, litval.floatliteral().toAst(), litval.toPosition())
                litval.stringliteral()!=null -> litval.stringliteral().toAst()
                litval.charliteral()!=null -> litval.charliteral().toAst()
                litval.arrayliteral()!=null -> {
                    val array = litval.arrayliteral().toAst()
                    // the actual type of the arraysize can not yet be determined here (missing namespace & heap)
                    // the ConstantFold takes care of that and converts the type if needed.
                    ArrayLiteralValue(InferredTypes.InferredType.unknown(), array, position = litval.toPosition())
                }
                else -> throw FatalAstException("invalid parsed literal")
            }
        }
    }

    if(scoped_identifier()!=null)
        return scoped_identifier().toAst()

    if(bop!=null)
        return BinaryExpression(left.toAst(), bop.text, right.toAst(), toPosition())

    if(prefix!=null)
        return PrefixExpression(prefix.text, expression(0).toAst(), toPosition())

    val funcall = functioncall()?.toAst()
    if(funcall!=null) return funcall

    if (rangefrom!=null && rangeto!=null) {
        val defaultstep = if(rto.text == "to") 1 else -1
        val step = rangestep?.toAst() ?: NumericLiteralValue(DataType.UBYTE, defaultstep, toPosition())
        return RangeExpr(rangefrom.toAst(), rangeto.toAst(), step, toPosition())
    }

    if(childCount==3 && children[0].text=="(" && children[2].text==")")
        return expression(0).toAst()        // expression within ( )

    if(arrayindexed()!=null)
        return arrayindexed().toAst()

    if(typecast()!=null)
        return TypecastExpression(expression(0).toAst(), typecast().datatype().toAst(), false, toPosition())

    if(directmemory()!=null)
        return DirectMemoryRead(directmemory().expression().toAst(), toPosition())

    if(addressof()!=null)
        return AddressOf(addressof().scoped_identifier().toAst(), toPosition())

    throw FatalAstException(text)
}

<<<<<<< HEAD
private fun Prog8ANTLRParser.CharliteralContext.toAst(): CharLiteral =
    CharLiteral(unescape(this.SINGLECHAR().text, toPosition())[0], this.ALT_STRING_ENCODING() != null, toPosition())

private fun Prog8ANTLRParser.StringliteralContext.toAst(): StringLiteralValue =
    StringLiteralValue(unescape(this.STRING().text, toPosition()), ALT_STRING_ENCODING()!=null, toPosition())

private fun Prog8ANTLRParser.ArrayindexedContext.toAst(): ArrayIndexedExpression {
=======
private fun Prog8ANTLRParser.StringliteralContext.toAst(): StringLiteralValue =
    StringLiteralValue(unescape(this.STRING().text, toPosition()), ALT_STRING_ENCODING()!=null, toPosition())

private fun Prog8ANTLRParser.ArrayindexedContext.toAst(encoding: IStringEncoding): ArrayIndexedExpression {
>>>>>>> 1625e4eb
    return ArrayIndexedExpression(scoped_identifier().toAst(),
            arrayindex().toAst(),
            toPosition())
}

<<<<<<< HEAD
private fun Prog8ANTLRParser.Expression_listContext.toAst() = expression().map{ it.toAst() }
=======
private fun Prog8ANTLRParser.Expression_listContext.toAst(encoding: IStringEncoding) = expression().map{ it.toAst(encoding) }
>>>>>>> 1625e4eb

private fun Prog8ANTLRParser.IdentifierContext.toAst() : IdentifierReference =
        IdentifierReference(listOf(text), toPosition())

private fun Prog8ANTLRParser.Scoped_identifierContext.toAst() : IdentifierReference =
        IdentifierReference(NAME().map { it.text }, toPosition())

private fun Prog8ANTLRParser.FloatliteralContext.toAst() = text.toDouble()

private fun Prog8ANTLRParser.BooleanliteralContext.toAst() = when(text) {
    "true" -> true
    "false" -> false
    else -> throw FatalAstException(text)
}

<<<<<<< HEAD
private fun Prog8ANTLRParser.ArrayliteralContext.toAst() : Array<Expression> =
        expression().map { it.toAst() }.toTypedArray()

private fun Prog8ANTLRParser.If_stmtContext.toAst(): IfStatement {
    val condition = expression().toAst()
    val trueStatements = statement_block()?.toAst() ?: mutableListOf(statement().toAst())
    val elseStatements = else_part()?.toAst() ?: mutableListOf()
=======
private fun Prog8ANTLRParser.ArrayliteralContext.toAst(encoding: IStringEncoding) : Array<Expression> =
        expression().map { it.toAst(encoding) }.toTypedArray()

private fun Prog8ANTLRParser.If_stmtContext.toAst(encoding: IStringEncoding): IfStatement {
    val condition = expression().toAst(encoding)
    val trueStatements = statement_block()?.toAst(encoding) ?: mutableListOf(statement().toAst(encoding))
    val elseStatements = else_part()?.toAst(encoding) ?: mutableListOf()
>>>>>>> 1625e4eb
    val trueScope = AnonymousScope(trueStatements, statement_block()?.toPosition()
            ?: statement().toPosition())
    val elseScope = AnonymousScope(elseStatements, else_part()?.toPosition() ?: toPosition())
    return IfStatement(condition, trueScope, elseScope, toPosition())
}

<<<<<<< HEAD
private fun Prog8ANTLRParser.Else_partContext.toAst(): MutableList<Statement> {
    return statement_block()?.toAst() ?: mutableListOf(statement().toAst())
}

private fun Prog8ANTLRParser.Branch_stmtContext.toAst(): BranchStatement {
=======
private fun Prog8ANTLRParser.Else_partContext.toAst(encoding: IStringEncoding): MutableList<Statement> {
    return statement_block()?.toAst(encoding) ?: mutableListOf(statement().toAst(encoding))
}

private fun Prog8ANTLRParser.Branch_stmtContext.toAst(encoding: IStringEncoding): BranchStatement {
>>>>>>> 1625e4eb
    val branchcondition = branchcondition().toAst()
    val trueStatements = statement_block()?.toAst() ?: mutableListOf(statement().toAst())
    val elseStatements = else_part()?.toAst() ?: mutableListOf()
    val trueScope = AnonymousScope(trueStatements, statement_block()?.toPosition()
            ?: statement().toPosition())
    val elseScope = AnonymousScope(elseStatements, else_part()?.toPosition() ?: toPosition())
    return BranchStatement(branchcondition, trueScope, elseScope, toPosition())
}

private fun Prog8ANTLRParser.BranchconditionContext.toAst() = BranchCondition.valueOf(
    text.substringAfter('_').uppercase()
)

<<<<<<< HEAD
private fun Prog8ANTLRParser.ForloopContext.toAst(): ForLoop {
=======
private fun Prog8ANTLRParser.ForloopContext.toAst(encoding: IStringEncoding): ForLoop {
>>>>>>> 1625e4eb
    val loopvar = identifier().toAst()
    val iterable = expression()!!.toAst()
    val scope =
            if(statement()!=null)
                AnonymousScope(mutableListOf(statement().toAst()), statement().toPosition())
            else
                AnonymousScope(statement_block().toAst(), statement_block().toPosition())
    return ForLoop(loopvar, iterable, scope, toPosition())
}

private fun Prog8ANTLRParser.BreakstmtContext.toAst() = Break(toPosition())

<<<<<<< HEAD
private fun Prog8ANTLRParser.WhileloopContext.toAst(): WhileLoop {
    val condition = expression().toAst()
    val statements = statement_block()?.toAst() ?: mutableListOf(statement().toAst())
=======
private fun Prog8ANTLRParser.WhileloopContext.toAst(encoding: IStringEncoding): WhileLoop {
    val condition = expression().toAst(encoding)
    val statements = statement_block()?.toAst(encoding) ?: mutableListOf(statement().toAst(encoding))
>>>>>>> 1625e4eb
    val scope = AnonymousScope(statements, statement_block()?.toPosition()
            ?: statement().toPosition())
    return WhileLoop(condition, scope, toPosition())
}

<<<<<<< HEAD
private fun Prog8ANTLRParser.RepeatloopContext.toAst(): RepeatLoop {
    val iterations = expression()?.toAst()
    val statements = statement_block()?.toAst() ?: mutableListOf(statement().toAst())
=======
private fun Prog8ANTLRParser.RepeatloopContext.toAst(encoding: IStringEncoding): RepeatLoop {
    val iterations = expression()?.toAst(encoding)
    val statements = statement_block()?.toAst(encoding) ?: mutableListOf(statement().toAst(encoding))
>>>>>>> 1625e4eb
    val scope = AnonymousScope(statements, statement_block()?.toPosition()
            ?: statement().toPosition())
    return RepeatLoop(iterations, scope, toPosition())
}

<<<<<<< HEAD
private fun Prog8ANTLRParser.UntilloopContext.toAst(): UntilLoop {
    val untilCondition = expression().toAst()
    val statements = statement_block()?.toAst() ?: mutableListOf(statement().toAst())
=======
private fun Prog8ANTLRParser.UntilloopContext.toAst(encoding: IStringEncoding): UntilLoop {
    val untilCondition = expression().toAst(encoding)
    val statements = statement_block()?.toAst(encoding) ?: mutableListOf(statement().toAst(encoding))
>>>>>>> 1625e4eb
    val scope = AnonymousScope(statements, statement_block()?.toPosition()
            ?: statement().toPosition())
    return UntilLoop(scope, untilCondition, toPosition())
}

<<<<<<< HEAD
private fun Prog8ANTLRParser.WhenstmtContext.toAst(): WhenStatement {
    val condition = expression().toAst()
    val choices = this.when_choice()?.map { it.toAst() }?.toMutableList() ?: mutableListOf()
    return WhenStatement(condition, choices, toPosition())
}

private fun Prog8ANTLRParser.When_choiceContext.toAst(): WhenChoice {
    val values = expression_list()?.toAst()
    val stmt = statement()?.toAst()
    val stmtBlock = statement_block()?.toAst()?.toMutableList() ?: mutableListOf()
=======
private fun Prog8ANTLRParser.WhenstmtContext.toAst(encoding: IStringEncoding): WhenStatement {
    val condition = expression().toAst(encoding)
    val choices = this.when_choice()?.map { it.toAst(encoding) }?.toMutableList() ?: mutableListOf()
    return WhenStatement(condition, choices, toPosition())
}

private fun Prog8ANTLRParser.When_choiceContext.toAst(encoding: IStringEncoding): WhenChoice {
    val values = expression_list()?.toAst(encoding)
    val stmt = statement()?.toAst(encoding)
    val stmtBlock = statement_block()?.toAst(encoding)?.toMutableList() ?: mutableListOf()
>>>>>>> 1625e4eb
    if(stmt!=null)
        stmtBlock.add(stmt)
    val scope = AnonymousScope(stmtBlock, toPosition())
    return WhenChoice(values?.toMutableList(), scope, toPosition())
}

<<<<<<< HEAD
private fun Prog8ANTLRParser.VardeclContext.toAst(): VarDecl {
=======
private fun Prog8ANTLRParser.VardeclContext.toAst(encoding: IStringEncoding): VarDecl {
>>>>>>> 1625e4eb
    return VarDecl(
            VarDeclType.VAR,
            datatype()?.toAst() ?: DataType.UNDEFINED,
            if(ZEROPAGE() != null) ZeropageWish.PREFER_ZEROPAGE else ZeropageWish.DONTCARE,
            arrayindex()?.toAst(),
            varname.text,
            null,
            ARRAYSIG() != null || arrayindex() != null,
            false,
            SHARED()!=null,
            toPosition()
    )
}<|MERGE_RESOLUTION|>--- conflicted
+++ resolved
@@ -5,23 +5,14 @@
 import prog8.ast.base.*
 import prog8.ast.expressions.*
 import prog8.ast.statements.*
-<<<<<<< HEAD
 import prog8.parser.Prog8ANTLRParser
-=======
-import prog8.parser.CustomLexer
-import prog8.parser.Prog8ANTLRParser
-import java.io.CharConversionException
-import java.io.File
-import java.nio.file.Path
->>>>>>> 1625e4eb
 
 
 /***************** Antlr Extension methods to create AST ****************/
 
 private data class NumericLiteral(val number: Number, val datatype: DataType)
 
-<<<<<<< HEAD
-=======
+// TODO [merge conflict]: not sure if this should be kept?? Is it double??
 internal fun Prog8ANTLRParser.ModuleContext.toAst(name: String, source: Path, encoding: IStringEncoding) : Module {
     val nameWithoutSuffix = if(name.endsWith(".p8")) name.substringBeforeLast('.') else name
     val directives = this.directive().map { it.toAst() }
@@ -29,7 +20,6 @@
     return Module(nameWithoutSuffix, (directives + blocks).toMutableList(), toPosition(), source)
 }
 
->>>>>>> 1625e4eb
 private fun ParserRuleContext.toPosition() : Position {
     /*
     val customTokensource = this.start.tokenSource as? CustomLexer
@@ -46,11 +36,7 @@
     return Position(filename, start.line, start.charPositionInLine, stop.charPositionInLine + stop.text.length)
 }
 
-<<<<<<< HEAD
 internal fun Prog8ANTLRParser.BlockContext.toAst(isInLibrary: Boolean) : Block {
-=======
-private fun Prog8ANTLRParser.BlockContext.toAst(isInLibrary: Boolean, encoding: IStringEncoding) : Statement {
->>>>>>> 1625e4eb
     val blockstatements = block_statement().map {
         when {
             it.variabledeclaration()!=null -> it.variabledeclaration().toAst()
@@ -64,19 +50,11 @@
     return Block(identifier().text, integerliteral()?.toAst()?.number?.toInt(), blockstatements.toMutableList(), isInLibrary, toPosition())
 }
 
-<<<<<<< HEAD
 private fun Prog8ANTLRParser.Statement_blockContext.toAst(): MutableList<Statement> =
         statement().asSequence().map { it.toAst() }.toMutableList()
 
 private fun Prog8ANTLRParser.VariabledeclarationContext.toAst() : Statement {
     vardecl()?.let { return it.toAst() }
-=======
-private fun Prog8ANTLRParser.Statement_blockContext.toAst(encoding: IStringEncoding): MutableList<Statement> =
-        statement().asSequence().map { it.toAst(encoding) }.toMutableList()
-
-private fun Prog8ANTLRParser.VariabledeclarationContext.toAst(encoding: IStringEncoding) : Statement {
-    vardecl()?.let { return it.toAst(encoding) }
->>>>>>> 1625e4eb
 
     varinitializer()?.let {
         val vd = it.vardecl()
@@ -131,11 +109,7 @@
     throw FatalAstException("weird variable decl $this")
 }
 
-<<<<<<< HEAD
 private fun Prog8ANTLRParser.SubroutinedeclarationContext.toAst() : Subroutine {
-=======
-private fun Prog8ANTLRParser.SubroutinedeclarationContext.toAst(encoding: IStringEncoding) : Subroutine {
->>>>>>> 1625e4eb
     return when {
         subroutine()!=null -> subroutine().toAst()
         asmsubroutine()!=null -> asmsubroutine().toAst()
@@ -144,13 +118,8 @@
     }
 }
 
-<<<<<<< HEAD
 private fun Prog8ANTLRParser.StatementContext.toAst() : Statement {
     val vardecl = variabledeclaration()?.toAst()
-=======
-private fun Prog8ANTLRParser.StatementContext.toAst(encoding: IStringEncoding) : Statement {
-    val vardecl = variabledeclaration()?.toAst(encoding)
->>>>>>> 1625e4eb
     if(vardecl!=null) return vardecl
 
     assignment()?.let {
@@ -217,11 +186,7 @@
     throw FatalAstException("unprocessed source text (are we missing ast conversion rules for parser elements?): $text")
 }
 
-<<<<<<< HEAD
 private fun Prog8ANTLRParser.AsmsubroutineContext.toAst(): Subroutine {
-=======
-private fun Prog8ANTLRParser.AsmsubroutineContext.toAst(encoding: IStringEncoding): Subroutine {
->>>>>>> 1625e4eb
     val inline = this.inline()!=null
     val subdecl = asmsub_decl().toAst()
     val statements = statement_block()?.toAst() ?: mutableListOf()
@@ -305,11 +270,7 @@
     AsmSubroutineParameter(vardecl.varname.text, datatype, registerorpair, statusregister, toPosition())
 }
 
-<<<<<<< HEAD
 private fun Prog8ANTLRParser.Functioncall_stmtContext.toAst(): Statement {
-=======
-private fun Prog8ANTLRParser.Functioncall_stmtContext.toAst(encoding: IStringEncoding): Statement {
->>>>>>> 1625e4eb
     val void = this.VOID() != null
     val location = scoped_identifier().toAst()
     return if(expression_list() == null)
@@ -318,11 +279,7 @@
         FunctionCallStatement(location, expression_list().toAst().toMutableList(), void, toPosition())
 }
 
-<<<<<<< HEAD
 private fun Prog8ANTLRParser.FunctioncallContext.toAst(): FunctionCall {
-=======
-private fun Prog8ANTLRParser.FunctioncallContext.toAst(encoding: IStringEncoding): FunctionCall {
->>>>>>> 1625e4eb
     val location = scoped_identifier().toAst()
     return if(expression_list() == null)
         FunctionCall(location, mutableListOf(), toPosition())
@@ -333,13 +290,8 @@
 private fun Prog8ANTLRParser.InlineasmContext.toAst() =
         InlineAssembly(INLINEASMBLOCK().text, toPosition())
 
-<<<<<<< HEAD
 private fun Prog8ANTLRParser.ReturnstmtContext.toAst() : Return {
     return Return(expression()?.toAst(), toPosition())
-=======
-private fun Prog8ANTLRParser.ReturnstmtContext.toAst(encoding: IStringEncoding) : Return {
-    return Return(expression()?.toAst(encoding), toPosition())
->>>>>>> 1625e4eb
 }
 
 private fun Prog8ANTLRParser.UnconditionaljumpContext.toAst(): Jump {
@@ -351,11 +303,7 @@
 private fun Prog8ANTLRParser.LabeldefContext.toAst(): Statement =
         Label(children[0].text, toPosition())
 
-<<<<<<< HEAD
 private fun Prog8ANTLRParser.SubroutineContext.toAst() : Subroutine {
-=======
-private fun Prog8ANTLRParser.SubroutineContext.toAst(encoding: IStringEncoding) : Subroutine {
->>>>>>> 1625e4eb
     // non-asm subroutine
     val inline = inline()!=null
     val returntypes = sub_return_part()?.toAst() ?: emptyList()
@@ -378,11 +326,7 @@
             SubroutineParameter(it.varname.text, datatype, it.toPosition())
         }
 
-<<<<<<< HEAD
 private fun Prog8ANTLRParser.Assign_targetContext.toAst() : AssignTarget {
-=======
-private fun Prog8ANTLRParser.Assign_targetContext.toAst(encoding: IStringEncoding) : AssignTarget {
->>>>>>> 1625e4eb
     val identifier = scoped_identifier()
     return when {
         identifier!=null -> AssignTarget(identifier.toAst(), null, null, toPosition())
@@ -399,17 +343,10 @@
 
 private fun Prog8ANTLRParser.DatatypeContext.toAst() = DataType.valueOf(text.uppercase())
 
-<<<<<<< HEAD
 private fun Prog8ANTLRParser.ArrayindexContext.toAst() : ArrayIndex =
         ArrayIndex(expression().toAst(), toPosition())
 
 internal fun Prog8ANTLRParser.DirectiveContext.toAst() : Directive =
-=======
-private fun Prog8ANTLRParser.ArrayindexContext.toAst(encoding: IStringEncoding) : ArrayIndex =
-        ArrayIndex(expression().toAst(encoding), toPosition())
-
-private fun Prog8ANTLRParser.DirectiveContext.toAst() : Directive =
->>>>>>> 1625e4eb
         Directive(directivename.text, directivearg().map { it.toAst() }, toPosition())
 
 private fun Prog8ANTLRParser.DirectiveargContext.toAst() : DirectiveArg {
@@ -471,11 +408,7 @@
     }
 }
 
-<<<<<<< HEAD
 private fun Prog8ANTLRParser.ExpressionContext.toAst() : Expression {
-=======
-private fun Prog8ANTLRParser.ExpressionContext.toAst(encoding: IStringEncoding) : Expression {
->>>>>>> 1625e4eb
 
     val litval = literalvalue()
     if(litval!=null) {
@@ -544,7 +477,6 @@
     throw FatalAstException(text)
 }
 
-<<<<<<< HEAD
 private fun Prog8ANTLRParser.CharliteralContext.toAst(): CharLiteral =
     CharLiteral(unescape(this.SINGLECHAR().text, toPosition())[0], this.ALT_STRING_ENCODING() != null, toPosition())
 
@@ -552,22 +484,12 @@
     StringLiteralValue(unescape(this.STRING().text, toPosition()), ALT_STRING_ENCODING()!=null, toPosition())
 
 private fun Prog8ANTLRParser.ArrayindexedContext.toAst(): ArrayIndexedExpression {
-=======
-private fun Prog8ANTLRParser.StringliteralContext.toAst(): StringLiteralValue =
-    StringLiteralValue(unescape(this.STRING().text, toPosition()), ALT_STRING_ENCODING()!=null, toPosition())
-
-private fun Prog8ANTLRParser.ArrayindexedContext.toAst(encoding: IStringEncoding): ArrayIndexedExpression {
->>>>>>> 1625e4eb
     return ArrayIndexedExpression(scoped_identifier().toAst(),
             arrayindex().toAst(),
             toPosition())
 }
 
-<<<<<<< HEAD
 private fun Prog8ANTLRParser.Expression_listContext.toAst() = expression().map{ it.toAst() }
-=======
-private fun Prog8ANTLRParser.Expression_listContext.toAst(encoding: IStringEncoding) = expression().map{ it.toAst(encoding) }
->>>>>>> 1625e4eb
 
 private fun Prog8ANTLRParser.IdentifierContext.toAst() : IdentifierReference =
         IdentifierReference(listOf(text), toPosition())
@@ -583,7 +505,6 @@
     else -> throw FatalAstException(text)
 }
 
-<<<<<<< HEAD
 private fun Prog8ANTLRParser.ArrayliteralContext.toAst() : Array<Expression> =
         expression().map { it.toAst() }.toTypedArray()
 
@@ -591,34 +512,17 @@
     val condition = expression().toAst()
     val trueStatements = statement_block()?.toAst() ?: mutableListOf(statement().toAst())
     val elseStatements = else_part()?.toAst() ?: mutableListOf()
-=======
-private fun Prog8ANTLRParser.ArrayliteralContext.toAst(encoding: IStringEncoding) : Array<Expression> =
-        expression().map { it.toAst(encoding) }.toTypedArray()
-
-private fun Prog8ANTLRParser.If_stmtContext.toAst(encoding: IStringEncoding): IfStatement {
-    val condition = expression().toAst(encoding)
-    val trueStatements = statement_block()?.toAst(encoding) ?: mutableListOf(statement().toAst(encoding))
-    val elseStatements = else_part()?.toAst(encoding) ?: mutableListOf()
->>>>>>> 1625e4eb
     val trueScope = AnonymousScope(trueStatements, statement_block()?.toPosition()
             ?: statement().toPosition())
     val elseScope = AnonymousScope(elseStatements, else_part()?.toPosition() ?: toPosition())
     return IfStatement(condition, trueScope, elseScope, toPosition())
 }
 
-<<<<<<< HEAD
 private fun Prog8ANTLRParser.Else_partContext.toAst(): MutableList<Statement> {
     return statement_block()?.toAst() ?: mutableListOf(statement().toAst())
 }
 
 private fun Prog8ANTLRParser.Branch_stmtContext.toAst(): BranchStatement {
-=======
-private fun Prog8ANTLRParser.Else_partContext.toAst(encoding: IStringEncoding): MutableList<Statement> {
-    return statement_block()?.toAst(encoding) ?: mutableListOf(statement().toAst(encoding))
-}
-
-private fun Prog8ANTLRParser.Branch_stmtContext.toAst(encoding: IStringEncoding): BranchStatement {
->>>>>>> 1625e4eb
     val branchcondition = branchcondition().toAst()
     val trueStatements = statement_block()?.toAst() ?: mutableListOf(statement().toAst())
     val elseStatements = else_part()?.toAst() ?: mutableListOf()
@@ -632,11 +536,7 @@
     text.substringAfter('_').uppercase()
 )
 
-<<<<<<< HEAD
 private fun Prog8ANTLRParser.ForloopContext.toAst(): ForLoop {
-=======
-private fun Prog8ANTLRParser.ForloopContext.toAst(encoding: IStringEncoding): ForLoop {
->>>>>>> 1625e4eb
     val loopvar = identifier().toAst()
     val iterable = expression()!!.toAst()
     val scope =
@@ -649,49 +549,30 @@
 
 private fun Prog8ANTLRParser.BreakstmtContext.toAst() = Break(toPosition())
 
-<<<<<<< HEAD
 private fun Prog8ANTLRParser.WhileloopContext.toAst(): WhileLoop {
     val condition = expression().toAst()
     val statements = statement_block()?.toAst() ?: mutableListOf(statement().toAst())
-=======
-private fun Prog8ANTLRParser.WhileloopContext.toAst(encoding: IStringEncoding): WhileLoop {
-    val condition = expression().toAst(encoding)
-    val statements = statement_block()?.toAst(encoding) ?: mutableListOf(statement().toAst(encoding))
->>>>>>> 1625e4eb
     val scope = AnonymousScope(statements, statement_block()?.toPosition()
             ?: statement().toPosition())
     return WhileLoop(condition, scope, toPosition())
 }
 
-<<<<<<< HEAD
 private fun Prog8ANTLRParser.RepeatloopContext.toAst(): RepeatLoop {
     val iterations = expression()?.toAst()
     val statements = statement_block()?.toAst() ?: mutableListOf(statement().toAst())
-=======
-private fun Prog8ANTLRParser.RepeatloopContext.toAst(encoding: IStringEncoding): RepeatLoop {
-    val iterations = expression()?.toAst(encoding)
-    val statements = statement_block()?.toAst(encoding) ?: mutableListOf(statement().toAst(encoding))
->>>>>>> 1625e4eb
     val scope = AnonymousScope(statements, statement_block()?.toPosition()
             ?: statement().toPosition())
     return RepeatLoop(iterations, scope, toPosition())
 }
 
-<<<<<<< HEAD
 private fun Prog8ANTLRParser.UntilloopContext.toAst(): UntilLoop {
     val untilCondition = expression().toAst()
     val statements = statement_block()?.toAst() ?: mutableListOf(statement().toAst())
-=======
-private fun Prog8ANTLRParser.UntilloopContext.toAst(encoding: IStringEncoding): UntilLoop {
-    val untilCondition = expression().toAst(encoding)
-    val statements = statement_block()?.toAst(encoding) ?: mutableListOf(statement().toAst(encoding))
->>>>>>> 1625e4eb
     val scope = AnonymousScope(statements, statement_block()?.toPosition()
             ?: statement().toPosition())
     return UntilLoop(scope, untilCondition, toPosition())
 }
 
-<<<<<<< HEAD
 private fun Prog8ANTLRParser.WhenstmtContext.toAst(): WhenStatement {
     val condition = expression().toAst()
     val choices = this.when_choice()?.map { it.toAst() }?.toMutableList() ?: mutableListOf()
@@ -702,29 +583,13 @@
     val values = expression_list()?.toAst()
     val stmt = statement()?.toAst()
     val stmtBlock = statement_block()?.toAst()?.toMutableList() ?: mutableListOf()
-=======
-private fun Prog8ANTLRParser.WhenstmtContext.toAst(encoding: IStringEncoding): WhenStatement {
-    val condition = expression().toAst(encoding)
-    val choices = this.when_choice()?.map { it.toAst(encoding) }?.toMutableList() ?: mutableListOf()
-    return WhenStatement(condition, choices, toPosition())
-}
-
-private fun Prog8ANTLRParser.When_choiceContext.toAst(encoding: IStringEncoding): WhenChoice {
-    val values = expression_list()?.toAst(encoding)
-    val stmt = statement()?.toAst(encoding)
-    val stmtBlock = statement_block()?.toAst(encoding)?.toMutableList() ?: mutableListOf()
->>>>>>> 1625e4eb
     if(stmt!=null)
         stmtBlock.add(stmt)
     val scope = AnonymousScope(stmtBlock, toPosition())
     return WhenChoice(values?.toMutableList(), scope, toPosition())
 }
 
-<<<<<<< HEAD
 private fun Prog8ANTLRParser.VardeclContext.toAst(): VarDecl {
-=======
-private fun Prog8ANTLRParser.VardeclContext.toAst(encoding: IStringEncoding): VarDecl {
->>>>>>> 1625e4eb
     return VarDecl(
             VarDeclType.VAR,
             datatype()?.toAst() ?: DataType.UNDEFINED,
