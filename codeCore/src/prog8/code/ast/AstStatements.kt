--- conflicted
+++ resolved
@@ -214,12 +214,7 @@
 }
 
 
-<<<<<<< HEAD
-// TODO what about memory mapped arrays that have a length? missing property!
-class PtMemMapped(name: String, override val type: DataType, val address: UInt, position: Position) : PtNamedNode(name, position), IPtVariable {
-=======
 class PtMemMapped(name: String, val type: DataType, val address: UInt, val arraySize: UInt?, position: Position) : PtNamedNode(name, position) {
->>>>>>> 67332538
     override fun printProperties() {
         print("&$type $name = ${address.toHex()}")
     }
