package prog8.codegen.cpu6502

import prog8.code.ast.*
import prog8.code.core.*
import prog8.codegen.cpu6502.assignment.*


internal class BuiltinFunctionsAsmGen(private val program: PtProgram,
                                      private val asmgen: AsmGen6502Internal,
                                      private val assignAsmGen: AssignmentAsmGen) {

    internal fun translateFunctioncallExpression(fcall: PtBuiltinFunctionCall, resultToStack: Boolean, resultRegister: RegisterOrPair?): DataType? {
        return translateFunctioncall(fcall, discardResult = false, resultToStack = resultToStack, resultRegister = resultRegister)
    }

    internal fun translateFunctioncallStatement(fcall: PtBuiltinFunctionCall) {
        translateFunctioncall(fcall, discardResult = true, resultToStack = false, resultRegister = null)
    }

    private fun translateFunctioncall(fcall: PtBuiltinFunctionCall, discardResult: Boolean, resultToStack: Boolean, resultRegister: RegisterOrPair?): DataType? {
        if (discardResult && fcall.hasNoSideEffects)
            return null  // can just ignore the whole function call altogether

        if(discardResult && resultToStack)
            throw AssemblyError("cannot both discard the result AND put it onto stack")

        val sscope = fcall.definingISub()

        when (fcall.name) {
            "msb" -> funcMsb(fcall, resultToStack, resultRegister)
            "lsb" -> funcLsb(fcall, resultToStack, resultRegister)
            "mkword" -> funcMkword(fcall, resultToStack, resultRegister)
            "abs" -> funcAbs(fcall, resultToStack, resultRegister, sscope)
            "any", "all" -> funcAnyAll(fcall, resultToStack, resultRegister, sscope)
            "sgn" -> funcSgn(fcall, resultToStack, resultRegister, sscope)
            "sqrt16" -> funcSqrt16(fcall, resultToStack, resultRegister, sscope)
            "divmod" -> funcDivmod(fcall)
            "divmodw" -> funcDivmodW(fcall)
            "rol" -> funcRol(fcall)
            "rol2" -> funcRol2(fcall)
            "ror" -> funcRor(fcall)
            "ror2" -> funcRor2(fcall)
            "sort" -> funcSort(fcall)
            "reverse" -> funcReverse(fcall)
            "memory" -> funcMemory(fcall, discardResult, resultToStack, resultRegister)
            "peekw" -> funcPeekW(fcall, resultToStack, resultRegister)
            "peek" -> throw AssemblyError("peek() should have been replaced by @()")
            "pokew" -> funcPokeW(fcall)
            "pokemon" -> { /* meme function */ }
            "poke" -> throw AssemblyError("poke() should have been replaced by @()")
            "push" -> asmgen.pushCpuStack(DataType.UBYTE, fcall.args[0])
            "pushw" -> asmgen.pushCpuStack(DataType.UWORD, fcall.args[0])
            "pop" -> {
                require(fcall.args[0] is PtIdentifier) {
                    "attempt to pop a value into a differently typed variable, or in something else that isn't supported ${fcall.position}"
                }
                val symbol = asmgen.symbolTable.lookup((fcall.args[0] as PtIdentifier).name)
                val target = symbol!!.astNode as IPtVariable
                asmgen.popCpuStack(DataType.UBYTE, target, fcall.definingISub())
            }
            "popw" -> {
                require(fcall.args[0] is PtIdentifier) {
                    "attempt to pop a value into a differently typed variable, or in something else that isn't supported ${fcall.position}"
                }
                val symbol = asmgen.symbolTable.lookup((fcall.args[0] as PtIdentifier).name)
                val target = symbol!!.astNode as IPtVariable
                asmgen.popCpuStack(DataType.UWORD, target, fcall.definingISub())
            }
            "rsave" -> funcRsave()
            "rsavex" -> funcRsaveX()
            "rrestore" -> funcRrestore()
            "rrestorex" -> funcRrestoreX()
            "cmp" -> funcCmp(fcall)
            "callfar" -> funcCallFar(fcall)
            "prog8_lib_stringcompare" -> funcStringCompare(fcall, resultToStack)
            else -> throw AssemblyError("missing asmgen for builtin func ${fcall.name}")
        }

        return BuiltinFunctions.getValue(fcall.name).returnType
    }

<<<<<<< HEAD
    private fun funcDivmod(fcall: PtBuiltinFunctionCall) {
        assignAsmGen.assignExpressionToRegister(fcall.args[0], RegisterOrPair.A, false)
        asmgen.saveRegisterStack(CpuRegister.A, false)
        assignAsmGen.assignExpressionToRegister(fcall.args[1], RegisterOrPair.Y, false)
        asmgen.restoreRegisterStack(CpuRegister.A ,false)
        // math.divmod_ub_asm: -- divide A by Y, result quotient in Y, remainder in A   (unsigned)
        asmgen.out("  jsr  math.divmod_ub_asm")
        val var2name = asmgen.asmVariableName(fcall.args[2] as PtIdentifier)
        val var3name = asmgen.asmVariableName(fcall.args[3] as PtIdentifier)
        val divisionTarget = AsmAssignTarget(TargetStorageKind.VARIABLE, asmgen, DataType.UBYTE, fcall.definingISub(), fcall.args[2].position, var2name)
        val remainderTarget = AsmAssignTarget(TargetStorageKind.VARIABLE, asmgen, DataType.UBYTE, fcall.definingISub(), fcall.args[3].position, var3name)
        assignAsmGen.assignRegisterByte(remainderTarget, CpuRegister.A)
        assignAsmGen.assignRegisterByte(divisionTarget, CpuRegister.Y)
    }

    private fun funcDivmodW(fcall: PtBuiltinFunctionCall) {
        assignAsmGen.assignExpressionToVariable(fcall.args[0], "P8ZP_SCRATCH_W1", DataType.UWORD)
        assignAsmGen.assignExpressionToRegister(fcall.args[1], RegisterOrPair.AY, false)
        // math.divmod_uw_asm: -- divide two unsigned words (16 bit each) into 16 bit results
        //    input:  P8ZP_SCRATCH_W1 in ZP: 16 bit number, A/Y: 16 bit divisor
        //    output: P8ZP_SCRATCH_W2 in ZP: 16 bit remainder, A/Y: 16 bit division result
        asmgen.out("  jsr  math.divmod_uw_asm")
        val var2name = asmgen.asmVariableName(fcall.args[2] as PtIdentifier)
        val divisionTarget = AsmAssignTarget(TargetStorageKind.VARIABLE, asmgen, DataType.UBYTE, fcall.definingISub(), fcall.args[2].position, var2name)
        val remainderVar = asmgen.asmVariableName(fcall.args[3] as PtIdentifier)
        assignAsmGen.assignRegisterpairWord(divisionTarget, RegisterOrPair.AY)
        asmgen.out("""
            lda  P8ZP_SCRATCH_W2
            ldy  P8ZP_SCRATCH_W2+1
            sta  $remainderVar
            sty  $remainderVar+1""")
=======
    private fun funcStringCompare(fcall: PtBuiltinFunctionCall, resultToStack: Boolean) {
        assignAsmGen.assignExpressionToVariable(fcall.args[1], "P8ZP_SCRATCH_W2", DataType.UWORD)
        assignAsmGen.assignExpressionToRegister(fcall.args[0], RegisterOrPair.AY, false)
        asmgen.out("  jsr  prog8_lib.strcmp_mem")
        if(resultToStack)
            asmgen.out("  sta  P8ESTACK_LO,x |  dex")
>>>>>>> 4598a83e
    }

    private fun funcRsave() {
        if (asmgen.isTargetCpu(CpuType.CPU65c02))
            asmgen.out("""
                php
                pha
                phy
                phx""")
        else
            // see http://6502.org/tutorials/register_preservation.html
            asmgen.out("""
                php
                sta  P8ZP_SCRATCH_REG
                pha
                txa
                pha
                tya
                pha
                lda  P8ZP_SCRATCH_REG""")
    }

    private fun funcRsaveX() {
        if (asmgen.isTargetCpu(CpuType.CPU65c02))
            asmgen.out("  phx")
        else
            asmgen.out("  txa |  pha")
    }

    private fun funcRrestore() {
        if (asmgen.isTargetCpu(CpuType.CPU65c02))
            asmgen.out("""
                plx
                ply
                pla
                plp""")
        else
            asmgen.out("""
                pla
                tay
                pla
                tax
                pla
                plp""")
    }

    private fun funcRrestoreX() {
        if (asmgen.isTargetCpu(CpuType.CPU65c02))
            asmgen.out("  plx")
        else
            asmgen.out("  sta  P8ZP_SCRATCH_B1 |  pla |  tax |  lda  P8ZP_SCRATCH_B1")
    }

    private fun funcCallFar(fcall: PtBuiltinFunctionCall) {
        if(asmgen.options.compTarget.name != "cx16")
            throw AssemblyError("callfar only works on cx16 target at this time")

        asmgen.assignExpressionToRegister(fcall.args[0], RegisterOrPair.A)      // bank
        asmgen.out("  sta  (++)+0")
        asmgen.assignExpressionToRegister(fcall.args[1], RegisterOrPair.AY)     // jump address
        asmgen.out("  sta  (+)+0 |  sty  (+)+1")
        asmgen.assignExpressionToRegister(fcall.args[2], RegisterOrPair.AY)     // uword argument
        asmgen.out("""
            jsr  cx16.jsrfar
+           .word  0
+           .byte  0""")
        // note that by convention the values in A+Y registers are now the return value of the call.
    }

    private fun funcCmp(fcall: PtBuiltinFunctionCall) {
        val arg1 = fcall.args[0]
        val arg2 = fcall.args[1]
        if(arg1.type in ByteDatatypes) {
            if(arg2.type in ByteDatatypes) {
                when (arg2) {
                    is PtIdentifier -> {
                        asmgen.assignExpressionToRegister(arg1, RegisterOrPair.A)
                        asmgen.out("  cmp  ${asmgen.asmVariableName(arg2)}")
                    }
                    is PtNumber -> {
                        asmgen.assignExpressionToRegister(arg1, RegisterOrPair.A)
                        asmgen.out("  cmp  #${arg2.number.toInt()}")
                    }
                    is PtMemoryByte -> {
                        if(arg2.address is PtNumber) {
                            asmgen.assignExpressionToRegister(arg1, RegisterOrPair.A)
                            asmgen.out("  cmp  ${arg2.address.asConstInteger()!!.toHex()}")
                        } else {
                            if(arg1.isSimple()) {
                                asmgen.assignExpressionToVariable(arg2, "P8ZP_SCRATCH_B1", DataType.UBYTE)
                                asmgen.assignExpressionToRegister(arg1, RegisterOrPair.A)
                                asmgen.out("  cmp  P8ZP_SCRATCH_B1")
                            } else {
                                asmgen.pushCpuStack(DataType.UBYTE, arg1)
                                asmgen.assignExpressionToVariable(arg2, "P8ZP_SCRATCH_B1", DataType.UBYTE)
                                asmgen.out("  pla |  cmp  P8ZP_SCRATCH_B1")
                            }
                        }
                    }
                    else -> {
                        if(arg1.isSimple()) {
                            asmgen.assignExpressionToVariable(arg2, "P8ZP_SCRATCH_B1", DataType.UBYTE)
                            asmgen.assignExpressionToRegister(arg1, RegisterOrPair.A)
                            asmgen.out("  cmp  P8ZP_SCRATCH_B1")
                        } else {
                            asmgen.pushCpuStack(DataType.UBYTE, arg1)
                            asmgen.assignExpressionToVariable(arg2, "P8ZP_SCRATCH_B1", DataType.UBYTE)
                            asmgen.out("  pla |  cmp  P8ZP_SCRATCH_B1")
                        }
                    }
                }
            } else
                throw AssemblyError("args for cmp() should have same dt")
        } else {
            // arg1 is a word
            if(arg2.type in WordDatatypes) {
                when (arg2) {
                    is PtIdentifier -> {
                        asmgen.assignExpressionToRegister(arg1, RegisterOrPair.AY)
                        asmgen.out("""
                            cpy  ${asmgen.asmVariableName(arg2)}+1
                            bne  +
                            cmp  ${asmgen.asmVariableName(arg2)}
+""")
                    }
                    is PtNumber -> {
                        asmgen.assignExpressionToRegister(arg1, RegisterOrPair.AY)
                        asmgen.out("""
                            cpy  #>${arg2.number.toInt()}
                            bne  +
                            cmp  #<${arg2.number.toInt()}
+""")
                    }
                    else -> {
                        if(arg1.isSimple()) {
                            asmgen.assignExpressionToVariable(arg2, "P8ZP_SCRATCH_W1", DataType.UWORD)
                            asmgen.assignExpressionToRegister(arg1, RegisterOrPair.AY)
                            asmgen.out("""
                                cpy  P8ZP_SCRATCH_W1+1
                                bne  +
                                cmp  P8ZP_SCRATCH_W1
    +""")
                        } else {
                            asmgen.pushCpuStack(DataType.UWORD, arg1)
                            asmgen.assignExpressionToVariable(arg2, "P8ZP_SCRATCH_W1", DataType.UWORD)
                            asmgen.restoreRegisterStack(CpuRegister.Y, false)
                            asmgen.restoreRegisterStack(CpuRegister.A, false)
                            asmgen.out("""
                                cpy  P8ZP_SCRATCH_W1+1
                                bne  +
                                cmp  P8ZP_SCRATCH_W1
    +""")
                        }
                    }
                }
            } else
                throw AssemblyError("args for cmp() should have same dt")
        }
    }

    private fun funcMemory(fcall: PtBuiltinFunctionCall, discardResult: Boolean, resultToStack: Boolean, resultRegister: RegisterOrPair?) {
        if(discardResult)
            throw AssemblyError("should not discard result of memory allocation at $fcall")
        val name = (fcall.args[0] as PtString).value
        require(name.all { it.isLetterOrDigit() || it=='_' }) {"memory name should be a valid symbol name ${fcall.position}"}
        val slabname = PtIdentifier("prog8_slabs.prog8_memoryslab_$name", DataType.UWORD, fcall.position)
        val addressOf = PtAddressOf(fcall.position)
        addressOf.add(slabname)
        addressOf.parent = fcall
        val src = AsmAssignSource(SourceStorageKind.EXPRESSION, program, asmgen, DataType.UWORD, expression = addressOf)
        val target =
            if(resultToStack)
                AsmAssignTarget(TargetStorageKind.STACK,  asmgen, DataType.UWORD, null, fcall.position)
            else
                AsmAssignTarget.fromRegisters(resultRegister ?: RegisterOrPair.AY, false, fcall.position, null, asmgen)
        val assign = AsmAssignment(src, target, program.memsizer, fcall.position)
        asmgen.translateNormalAssignment(assign, fcall.definingISub())
    }

    private fun funcSqrt16(fcall: PtBuiltinFunctionCall, resultToStack: Boolean, resultRegister: RegisterOrPair?, scope: IPtSubroutine?) {
        translateArguments(fcall, scope)
        if(resultToStack)
            asmgen.out("  jsr  prog8_lib.func_sqrt16_stack")
        else {
            asmgen.out("  jsr  prog8_lib.func_sqrt16_into_A")
            assignAsmGen.assignRegisterByte(AsmAssignTarget.fromRegisters(resultRegister ?: RegisterOrPair.A, false, fcall.position, scope, asmgen), CpuRegister.A)
        }
    }

    private fun funcReverse(fcall: PtBuiltinFunctionCall) {
        val variable = fcall.args.single()
        if (variable is PtIdentifier) {
            val symbol = asmgen.symbolTable.lookup(variable.name)
            val decl = symbol!!.astNode as IPtVariable
            val numElements = when(decl) {
                is PtConstant -> throw AssemblyError("cannot reverse a constant")
                is PtMemMapped -> decl.arraySize
                is PtVariable -> decl.arraySize
            }
            val varName = asmgen.asmVariableName(variable)
            when (decl.type) {
                DataType.ARRAY_UB, DataType.ARRAY_B -> {
                    asmgen.out("""
                        lda  #<$varName
                        ldy  #>$varName
                        sta  P8ZP_SCRATCH_W1
                        sty  P8ZP_SCRATCH_W1+1
                        lda  #$numElements
                        jsr  prog8_lib.func_reverse_b""")
                }
                DataType.ARRAY_UW, DataType.ARRAY_W -> {
                    asmgen.out("""
                        lda  #<$varName
                        ldy  #>$varName
                        sta  P8ZP_SCRATCH_W1
                        sty  P8ZP_SCRATCH_W1+1
                        lda  #$numElements
                        jsr  prog8_lib.func_reverse_w""")
                }
                DataType.ARRAY_F -> {
                    asmgen.out("""
                        lda  #<$varName
                        ldy  #>$varName
                        sta  P8ZP_SCRATCH_W1
                        sty  P8ZP_SCRATCH_W1+1
                        lda  #$numElements
                        jsr  floats.func_reverse_f""")
                }
                else -> throw AssemblyError("weird type")
            }
        }
    }

    private fun funcSort(fcall: PtBuiltinFunctionCall) {
        val variable = fcall.args.single()
        if (variable is PtIdentifier) {
            val symbol = asmgen.symbolTable.lookup(variable.name)
            val decl = symbol!!.astNode as IPtVariable
            val varName = asmgen.asmVariableName(variable)
            val numElements = when(decl) {
                is PtConstant -> throw AssemblyError("cannot sort a constant")
                is PtMemMapped -> decl.arraySize
                is PtVariable -> decl.arraySize
            }
            when (decl.type) {
                DataType.ARRAY_UB, DataType.ARRAY_B -> {
                    asmgen.out("""
                        lda  #<$varName
                        ldy  #>$varName
                        sta  P8ZP_SCRATCH_W1
                        sty  P8ZP_SCRATCH_W1+1
                        lda  #$numElements""")
                    asmgen.out(if (decl.type == DataType.ARRAY_UB) "  jsr  prog8_lib.func_sort_ub" else "  jsr  prog8_lib.func_sort_b")
                }
                DataType.ARRAY_UW, DataType.ARRAY_W -> {
                    asmgen.out("""
                        lda  #<$varName
                        ldy  #>$varName
                        sta  P8ZP_SCRATCH_W1
                        sty  P8ZP_SCRATCH_W1+1
                        lda  #$numElements""")
                    asmgen.out(if (decl.type == DataType.ARRAY_UW) "  jsr  prog8_lib.func_sort_uw" else "  jsr  prog8_lib.func_sort_w")
                }
                DataType.ARRAY_F -> throw AssemblyError("sorting of floating point array is not supported")
                else -> throw AssemblyError("weird type")
            }
        } else
            throw AssemblyError("weird type")
    }

    private fun funcRor2(fcall: PtBuiltinFunctionCall) {
        val what = fcall.args.single()
        when (what.type) {
            DataType.UBYTE -> {
                when (what) {
                    is PtArrayIndexer -> {
                        translateRolRorArrayArgs(what.variable, what, "ror2", 'b')
                        asmgen.out("  jsr  prog8_lib.ror2_array_ub")
                    }
                    is PtMemoryByte -> {
                        if (what.address is PtNumber) {
                            val number = (what.address as PtNumber).number
                            asmgen.out("  lda  ${number.toHex()} |  lsr  a |  bcc  + |  ora  #\$80 |+  |  sta  ${number.toHex()}")
                        } else {
                            asmgen.assignExpressionToRegister(what.address, RegisterOrPair.AY)
                            asmgen.out("  jsr  prog8_lib.ror2_mem_ub")
                        }
                    }
                    is PtIdentifier -> {
                        val variable = asmgen.asmVariableName(what)
                        asmgen.out("  lda  $variable |  lsr  a |  bcc  + |  ora  #\$80 |+  |  sta  $variable")
                    }
                    else -> throw AssemblyError("weird type")
                }
            }
            DataType.UWORD -> {
                when (what) {
                    is PtArrayIndexer -> {
                        translateRolRorArrayArgs(what.variable, what, "ror2", 'w')
                        asmgen.out("  jsr  prog8_lib.ror2_array_uw")
                    }
                    is PtIdentifier -> {
                        val variable = asmgen.asmVariableName(what)
                        asmgen.out("  lsr  $variable+1 |  ror  $variable |  bcc  + |  lda  $variable+1 |  ora  #\$80 |  sta  $variable+1 |+  ")
                    }
                    else -> throw AssemblyError("weird type")
                }
            }
            else -> throw AssemblyError("weird type")
        }
    }

    private fun funcRor(fcall: PtBuiltinFunctionCall) {
        val what = fcall.args.single()
        when (what.type) {
            DataType.UBYTE -> {
                when (what) {
                    is PtArrayIndexer -> {
                        translateRolRorArrayArgs(what.variable, what, "ror", 'b')
                        asmgen.out("  jsr  prog8_lib.ror_array_ub")
                    }
                    is PtMemoryByte -> {
                        if (what.address is PtNumber) {
                            val number = (what.address as PtNumber).number
                            asmgen.out("  ror  ${number.toHex()}")
                        } else {
                            val ptrAndIndex = asmgen.pointerViaIndexRegisterPossible(what.address)
                            if(ptrAndIndex!=null) {
                                asmgen.saveRegisterLocal(CpuRegister.X, fcall.definingISub()!!)
                                asmgen.assignExpressionToRegister(ptrAndIndex.second, RegisterOrPair.X)
                                asmgen.saveRegisterLocal(CpuRegister.X, fcall.definingISub()!!)
                                asmgen.assignExpressionToRegister(ptrAndIndex.first, RegisterOrPair.AY)
                                asmgen.restoreRegisterLocal(CpuRegister.X)
                                asmgen.out("""
                                    sta  (+) + 1
                                    sty  (+) + 2
+                                   ror  ${'$'}ffff,x           ; modified""")
                                asmgen.restoreRegisterLocal(CpuRegister.X)
                            } else {
                                asmgen.assignExpressionToRegister(what.address, RegisterOrPair.AY)
                                asmgen.out("""
                                    sta  (+) + 1
                                    sty  (+) + 2
+                                   ror  ${'$'}ffff            ; modified""")
                            }
                        }
                    }
                    is PtIdentifier -> {
                        val variable = asmgen.asmVariableName(what)
                        asmgen.out("  ror  $variable")
                    }
                    else -> throw AssemblyError("weird type")
                }
            }
            DataType.UWORD -> {
                when (what) {
                    is PtArrayIndexer -> {
                        translateRolRorArrayArgs(what.variable, what, "ror", 'w')
                        asmgen.out("  jsr  prog8_lib.ror_array_uw")
                    }
                    is PtIdentifier -> {
                        val variable = asmgen.asmVariableName(what)
                        asmgen.out("  ror  $variable+1 |  ror  $variable")
                    }
                    else -> throw AssemblyError("weird type")
                }
            }
            else -> throw AssemblyError("weird type")
        }
    }

    private fun funcRol2(fcall: PtBuiltinFunctionCall) {
        val what = fcall.args.single()
        when (what.type) {
            DataType.UBYTE -> {
                when (what) {
                    is PtArrayIndexer -> {
                        translateRolRorArrayArgs(what.variable, what, "rol2", 'b')
                        asmgen.out("  jsr  prog8_lib.rol2_array_ub")
                    }
                    is PtMemoryByte -> {
                        if (what.address is PtNumber) {
                            val number = (what.address as PtNumber).number
                            asmgen.out("  lda  ${number.toHex()} |  cmp  #\$80 |  rol  a |  sta  ${number.toHex()}")
                        } else {
                            asmgen.assignExpressionToRegister(what.address, RegisterOrPair.AY)
                            asmgen.out("  jsr  prog8_lib.rol2_mem_ub")
                        }
                    }
                    is PtIdentifier -> {
                        val variable = asmgen.asmVariableName(what)
                        asmgen.out("  lda  $variable |  cmp  #\$80 |  rol  a |  sta  $variable")
                    }
                    else -> throw AssemblyError("weird type")
                }
            }
            DataType.UWORD -> {
                when (what) {
                    is PtArrayIndexer -> {
                        translateRolRorArrayArgs(what.variable, what, "rol2", 'w')
                        asmgen.out("  jsr  prog8_lib.rol2_array_uw")
                    }
                    is PtIdentifier -> {
                        val variable = asmgen.asmVariableName(what)
                        asmgen.out("  asl  $variable |  rol  $variable+1 |  bcc  + |  inc  $variable |+  ")
                    }
                    else -> throw AssemblyError("weird type")
                }
            }
            else -> throw AssemblyError("weird type")
        }
    }

    private fun funcRol(fcall: PtBuiltinFunctionCall) {
        val what = fcall.args.single()
        when (what.type) {
            DataType.UBYTE -> {
                when (what) {
                    is PtArrayIndexer -> {
                        translateRolRorArrayArgs(what.variable, what, "rol", 'b')
                        asmgen.out("  jsr  prog8_lib.rol_array_ub")
                    }
                    is PtMemoryByte -> {
                        if (what.address is PtNumber) {
                            val number = (what.address as PtNumber).number
                            asmgen.out("  rol  ${number.toHex()}")
                        } else {
                            val ptrAndIndex = asmgen.pointerViaIndexRegisterPossible(what.address)
                            if(ptrAndIndex!=null) {
                                asmgen.saveRegisterLocal(CpuRegister.X, fcall.definingISub()!!)
                                asmgen.assignExpressionToRegister(ptrAndIndex.second, RegisterOrPair.X)
                                asmgen.saveRegisterLocal(CpuRegister.X, fcall.definingISub()!!)
                                asmgen.assignExpressionToRegister(ptrAndIndex.first, RegisterOrPair.AY)
                                asmgen.restoreRegisterLocal(CpuRegister.X)
                                asmgen.out("""
                                    sta  (+) + 1
                                    sty  (+) + 2
+                                   rol  ${'$'}ffff,x           ; modified""")
                                asmgen.restoreRegisterLocal(CpuRegister.X)
                            } else {
                                asmgen.assignExpressionToRegister(what.address, RegisterOrPair.AY)
                                asmgen.out("""
                                    sta  (+) + 1
                                    sty  (+) + 2
+                                   rol  ${'$'}ffff            ; modified""")
                            }
                        }
                    }
                    is PtIdentifier -> {
                        val variable = asmgen.asmVariableName(what)
                        asmgen.out("  rol  $variable")
                    }
                    else -> throw AssemblyError("weird type")
                }
            }
            DataType.UWORD -> {
                when (what) {
                    is PtArrayIndexer -> {
                        translateRolRorArrayArgs(what.variable, what, "rol", 'w')
                        asmgen.out("  jsr  prog8_lib.rol_array_uw")
                    }
                    is PtIdentifier -> {
                        val variable = asmgen.asmVariableName(what)
                        asmgen.out("  rol  $variable |  rol  $variable+1")
                    }
                    else -> throw AssemblyError("weird type")
                }
            }
            else -> throw AssemblyError("weird type")
        }
    }

    private fun translateRolRorArrayArgs(arrayvar: PtIdentifier, indexer: PtArrayIndexer, operation: String, dt: Char) {
        if(arrayvar.type==DataType.UWORD) {
            if(dt!='b')
                throw AssemblyError("non-array var indexing requires bytes dt")
            asmgen.assignExpressionToVariable(arrayvar, "prog8_lib.${operation}_array_u${dt}._arg_target", DataType.UWORD)
        } else {
            val addressOf = PtAddressOf(arrayvar.position)
            addressOf.add(arrayvar)
            addressOf.parent = arrayvar.parent.parent
            asmgen.assignExpressionToVariable(addressOf, "prog8_lib.${operation}_array_u${dt}._arg_target", DataType.UWORD)
        }
        asmgen.assignExpressionToVariable(indexer.index, "prog8_lib.${operation}_array_u${dt}._arg_index", DataType.UBYTE)
    }

    private fun funcSgn(fcall: PtBuiltinFunctionCall, resultToStack: Boolean, resultRegister: RegisterOrPair?, scope: IPtSubroutine?) {
        translateArguments(fcall, scope)
        val dt = fcall.args.single().type
        if(resultToStack) {
            when (dt) {
                DataType.UBYTE -> asmgen.out("  jsr  prog8_lib.func_sign_ub_stack")
                DataType.BYTE -> asmgen.out("  jsr  prog8_lib.func_sign_b_stack")
                DataType.UWORD -> asmgen.out("  jsr  prog8_lib.func_sign_uw_stack")
                DataType.WORD -> asmgen.out("  jsr  prog8_lib.func_sign_w_stack")
                DataType.FLOAT -> asmgen.out("  jsr  floats.func_sign_f_stack")
                else -> throw AssemblyError("weird type $dt")
            }
        } else {
            when (dt) {
                DataType.UBYTE -> asmgen.out("  jsr  prog8_lib.func_sign_ub_into_A")
                DataType.BYTE -> asmgen.out("  jsr  prog8_lib.func_sign_b_into_A")
                DataType.UWORD -> asmgen.out("  jsr  prog8_lib.func_sign_uw_into_A")
                DataType.WORD -> asmgen.out("  jsr  prog8_lib.func_sign_w_into_A")
                DataType.FLOAT -> asmgen.out("  jsr  floats.func_sign_f_into_A")
                else -> throw AssemblyError("weird type $dt")
            }
            assignAsmGen.assignRegisterByte(AsmAssignTarget.fromRegisters(resultRegister ?: RegisterOrPair.A, false, fcall.position, scope, asmgen), CpuRegister.A)
        }
    }

    private fun funcAnyAll(fcall: PtBuiltinFunctionCall, resultToStack: Boolean, resultRegister: RegisterOrPair?, scope: IPtSubroutine?) {
        outputAddressAndLenghtOfArray(fcall.args[0])
        val dt = fcall.args.single().type
        if(resultToStack) {
            when (dt) {
                DataType.ARRAY_B, DataType.ARRAY_UB, DataType.STR -> asmgen.out("  jsr  prog8_lib.func_${fcall.name}_b_stack")
                DataType.ARRAY_UW, DataType.ARRAY_W -> asmgen.out("  jsr  prog8_lib.func_${fcall.name}_w_stack")
                DataType.ARRAY_F -> asmgen.out("  jsr  floats.func_${fcall.name}_f_stack")
                else -> throw AssemblyError("weird type $dt")
            }
        } else {
            when (dt) {
                DataType.ARRAY_B, DataType.ARRAY_UB, DataType.STR -> asmgen.out("  jsr  prog8_lib.func_${fcall.name}_b_into_A |  ldy  #0")
                DataType.ARRAY_UW, DataType.ARRAY_W -> asmgen.out("  jsr  prog8_lib.func_${fcall.name}_w_into_A |  ldy  #0")
                DataType.ARRAY_F -> asmgen.out("  jsr  floats.func_${fcall.name}_f_into_A |  ldy  #0")
                else -> throw AssemblyError("weird type $dt")
            }
            assignAsmGen.assignRegisterByte(AsmAssignTarget.fromRegisters(resultRegister ?: RegisterOrPair.A, false, fcall.position, scope, asmgen), CpuRegister.A)
        }
    }

    private fun funcAbs(fcall: PtBuiltinFunctionCall, resultToStack: Boolean, resultRegister: RegisterOrPair?, scope: IPtSubroutine?) {
        translateArguments(fcall, scope)
        val dt = fcall.args.single().type
        if(resultToStack) {
            when (dt) {
                DataType.UBYTE -> asmgen.out("  ldy  #0")
                DataType.BYTE -> asmgen.out("  jsr  prog8_lib.abs_b_stack")
                DataType.UWORD -> {}
                DataType.WORD -> asmgen.out("  jsr  prog8_lib.abs_w_stack")
                else -> throw AssemblyError("weird type")
            }
        } else {
            when (dt) {
                DataType.UBYTE -> asmgen.out("  ldy  #0")
                DataType.BYTE -> asmgen.out("  jsr  prog8_lib.abs_b_into_AY")
                DataType.UWORD -> {}
                DataType.WORD -> asmgen.out("  jsr  prog8_lib.abs_w_into_AY")
                else -> throw AssemblyError("weird type")
            }
            assignAsmGen.assignRegisterpairWord(AsmAssignTarget.fromRegisters(resultRegister ?: RegisterOrPair.AY, false, fcall.position, scope, asmgen), RegisterOrPair.AY)
        }
    }

    private fun funcPokeW(fcall: PtBuiltinFunctionCall) {
        when(val addrExpr = fcall.args[0]) {
            is PtNumber -> {
                asmgen.assignExpressionToRegister(fcall.args[1], RegisterOrPair.AY)
                val addr = addrExpr.number.toHex()
                asmgen.out("  sta  $addr |  sty  ${addr}+1")
                return
            }
            is PtIdentifier -> {
                val varname = asmgen.asmVariableName(addrExpr)
                if(asmgen.isZpVar(addrExpr)) {
                    // pointervar is already in the zero page, no need to copy
                    asmgen.saveRegisterLocal(CpuRegister.X, fcall.definingISub()!!)
                    asmgen.assignExpressionToRegister(fcall.args[1], RegisterOrPair.AX)
                    if (asmgen.isTargetCpu(CpuType.CPU65c02)) {
                        asmgen.out("""
                            sta  ($varname)
                            txa
                            ldy  #1
                            sta  ($varname),y""")
                    } else {
                        asmgen.out("""
                            ldy  #0
                            sta  ($varname),y
                            txa
                            iny
                            sta  ($varname),y""")
                    }
                    asmgen.restoreRegisterLocal(CpuRegister.X)
                    return
                }
            }
            is PtBinaryExpression -> {
                require(!asmgen.options.useNewExprCode)
                val result = asmgen.pointerViaIndexRegisterPossible(addrExpr)
                val pointer = result?.first as? PtIdentifier
                if(result!=null && pointer!=null && asmgen.isZpVar(pointer)) {
                    // can do ZP,Y indexing
                    val varname = asmgen.asmVariableName(pointer)
                    val scope = fcall.definingISub()!!
                    asmgen.saveRegisterLocal(CpuRegister.X, scope)
                    asmgen.assignExpressionToRegister(result.second, RegisterOrPair.Y)
                    asmgen.saveRegisterLocal(CpuRegister.Y, scope)
                    asmgen.assignExpressionToRegister(fcall.args[1], RegisterOrPair.AX)
                    asmgen.restoreRegisterLocal(CpuRegister.Y)
                    asmgen.out("""
                            sta  ($varname),y
                            txa
                            iny
                            sta  ($varname),y""")
                    asmgen.restoreRegisterLocal(CpuRegister.X)
                    return
                }
            }
            else -> { /* fall through */ }
        }

        // fall through method:
        asmgen.assignExpressionToVariable(fcall.args[0], "P8ZP_SCRATCH_W1", DataType.UWORD)
        asmgen.assignExpressionToRegister(fcall.args[1], RegisterOrPair.AY)
        asmgen.out("  jsr  prog8_lib.func_pokew")
    }

    private fun funcPeekW(fcall: PtBuiltinFunctionCall, resultToStack: Boolean, resultRegister: RegisterOrPair?) {
        fun fallback() {
            asmgen.assignExpressionToRegister(fcall.args[0], RegisterOrPair.AY)
            asmgen.out("  jsr  prog8_lib.func_peekw")
        }
        when(val addrExpr = fcall.args[0]) {
            is PtNumber -> {
                val addr = addrExpr.number.toHex()
                asmgen.out("  lda  $addr |  ldy  ${addr}+1")
            }
            is PtIdentifier -> {
                val varname = asmgen.asmVariableName(addrExpr)
                if(asmgen.isZpVar(addrExpr)) {
                    // pointervar is already in the zero page, no need to copy
                    if (asmgen.isTargetCpu(CpuType.CPU65c02)) {
                        asmgen.out("""
                            ldy  #1
                            lda  ($varname),y
                            tay
                            lda  ($varname)""")
                    } else {
                        asmgen.out("""
                            ldy  #0
                            lda  ($varname),y
                            pha
                            iny
                            lda  ($varname),y
                            tay
                            pla""")
                    }
                } else fallback()
            }
            is PtBinaryExpression -> {
                require(!asmgen.options.useNewExprCode)
                val result = asmgen.pointerViaIndexRegisterPossible(addrExpr)
                val pointer = result?.first as? PtIdentifier
                if(result!=null && pointer!=null && asmgen.isZpVar(pointer)) {
                    // can do ZP,Y indexing
                    val varname = asmgen.asmVariableName(pointer)
                    asmgen.assignExpressionToRegister(result.second, RegisterOrPair.Y)
                    asmgen.out("""
                        lda  ($varname),y
                        pha
                        iny
                        lda  ($varname),y
                        tay
                        pla""")
                } else fallback()
            }
            else -> fallback()
        }

        if(resultToStack){
            asmgen.out("  sta  P8ESTACK_LO,x |  tya |  sta  P8ESTACK_HI,x |  dex")
        } else {
            when(resultRegister ?: RegisterOrPair.AY) {
                RegisterOrPair.AY -> {}
                RegisterOrPair.AX -> asmgen.out("  sty  P8ZP_SCRATCH_REG |  ldx  P8ZP_SCRATCH_REG")
                RegisterOrPair.XY -> asmgen.out("  tax")
                in Cx16VirtualRegisters -> asmgen.out(
                    "  sta  cx16.${
                        resultRegister.toString().lowercase()
                    } |  sty  cx16.${resultRegister.toString().lowercase()}+1")
                else -> throw AssemblyError("invalid reg")
            }
        }
    }

    private fun funcMkword(fcall: PtBuiltinFunctionCall, resultToStack: Boolean, resultRegister: RegisterOrPair?) {
        if(resultToStack) {
            asmgen.assignExpressionToRegister(fcall.args[0], RegisterOrPair.Y)      // msb
            asmgen.assignExpressionToRegister(fcall.args[1], RegisterOrPair.A)      // lsb
            asmgen.out("  sta  P8ESTACK_LO,x |  tya |  sta  P8ESTACK_HI,x |  dex")
        } else {
            val reg = resultRegister ?: RegisterOrPair.AY
            var needAsave = asmgen.needAsaveForExpr(fcall.args[0])
            if(!needAsave) {
                val mr0 = fcall.args[0] as? PtMemoryByte
                val mr1 = fcall.args[1] as? PtMemoryByte
                if (mr0 != null)
                    needAsave =  mr0.address !is PtNumber
                if (mr1 != null)
                    needAsave = needAsave or (mr1.address !is PtNumber)
            }
            when(reg) {
                RegisterOrPair.AX -> {
                    asmgen.assignExpressionToRegister(fcall.args[1], RegisterOrPair.A)      // lsb
                    if(needAsave)
                        asmgen.out("  pha")
                    asmgen.assignExpressionToRegister(fcall.args[0], RegisterOrPair.X)      // msb
                    if(needAsave)
                        asmgen.out("  pla")
                }
                RegisterOrPair.AY -> {
                    asmgen.assignExpressionToRegister(fcall.args[1], RegisterOrPair.A)      // lsb
                    if(needAsave)
                        asmgen.out("  pha")
                    asmgen.assignExpressionToRegister(fcall.args[0], RegisterOrPair.Y)      // msb
                    if(needAsave)
                        asmgen.out("  pla")
                }
                RegisterOrPair.XY -> {
                    asmgen.assignExpressionToRegister(fcall.args[1], RegisterOrPair.A)      // lsb
                    if(needAsave)
                        asmgen.out("  pha")
                    asmgen.assignExpressionToRegister(fcall.args[0], RegisterOrPair.Y)      // msb
                    if(needAsave)
                        asmgen.out("  pla")
                    asmgen.out("  tax")
                }
                in Cx16VirtualRegisters -> {
                    asmgen.assignExpressionToRegister(fcall.args[1], RegisterOrPair.A)      // lsb
                    asmgen.out("  sta  cx16.${reg.toString().lowercase()}")
                    asmgen.assignExpressionToRegister(fcall.args[0], RegisterOrPair.A)      // msb
                    asmgen.out("  sta  cx16.${reg.toString().lowercase()}+1")
                }
                else -> throw AssemblyError("invalid mkword target reg")
            }
        }
    }

    private fun funcMsb(fcall: PtBuiltinFunctionCall, resultToStack: Boolean, resultRegister: RegisterOrPair?) {
        val arg = fcall.args.single()
        if (arg.type !in WordDatatypes)
            throw AssemblyError("msb required word argument")
        if (arg is PtNumber)
            throw AssemblyError("msb(const) should have been const-folded away")
        if (arg is PtIdentifier) {
            val sourceName = asmgen.asmVariableName(arg)
            if(resultToStack) {
                asmgen.out("  lda  $sourceName+1 |  sta  P8ESTACK_LO,x |  dex")
            } else {
                when(resultRegister) {
                    null, RegisterOrPair.A -> asmgen.out("  lda  $sourceName+1")
                    RegisterOrPair.X -> asmgen.out("  ldx  $sourceName+1")
                    RegisterOrPair.Y -> asmgen.out("  ldy  $sourceName+1")
                    RegisterOrPair.AX -> asmgen.out("  lda  $sourceName+1 |  ldx  #0")
                    RegisterOrPair.AY -> asmgen.out("  lda  $sourceName+1 |  ldy  #0")
                    RegisterOrPair.XY -> asmgen.out("  ldx  $sourceName+1 |  ldy  #0")
                    in Cx16VirtualRegisters -> {
                        val regname = resultRegister.name.lowercase()
                        if(asmgen.isTargetCpu(CpuType.CPU65c02))
                            asmgen.out("  lda  $sourceName+1 |  sta  cx16.$regname |  stz  cx16.$regname+1")
                        else
                            asmgen.out("  lda  $sourceName+1 |  sta  cx16.$regname |  lda  #0 |  sta  cx16.$regname+1")
                    }
                    else -> throw AssemblyError("invalid reg")
                }
            }
        } else {
            if(resultToStack) {
                asmgen.assignExpressionToRegister(fcall.args.single(), RegisterOrPair.AY)
                asmgen.out("  tya |  sta  P8ESTACK_LO,x |  dex")
            } else {
                when(resultRegister) {
                    null, RegisterOrPair.A -> {
                        asmgen.assignExpressionToRegister(fcall.args.single(), RegisterOrPair.AY)
                        asmgen.out("  tya")
                    }
                    RegisterOrPair.X -> {
                        asmgen.out("  pha")
                        asmgen.assignExpressionToRegister(fcall.args.single(), RegisterOrPair.AX)
                        asmgen.out("  pla")
                    }
                    RegisterOrPair.Y -> {
                        asmgen.out("  pha")
                        asmgen.assignExpressionToRegister(fcall.args.single(), RegisterOrPair.AY)
                        asmgen.out("  pla")
                    }
                    else -> throw AssemblyError("invalid reg")
                }
            }
        }
    }

    private fun funcLsb(fcall: PtBuiltinFunctionCall, resultToStack: Boolean, resultRegister: RegisterOrPair?) {
        val arg = fcall.args.single()
        if (arg.type !in WordDatatypes)
            throw AssemblyError("lsb required word argument")
        if (arg is PtNumber)
            throw AssemblyError("lsb(const) should have been const-folded away")

        if (arg is PtIdentifier) {
            val sourceName = asmgen.asmVariableName(arg)
            if(resultToStack) {
                asmgen.out("  lda  $sourceName |  sta  P8ESTACK_LO,x |  dex")
            } else {
                when(resultRegister) {
                    null, RegisterOrPair.A -> asmgen.out("  lda  $sourceName")
                    RegisterOrPair.X -> asmgen.out("  ldx  $sourceName")
                    RegisterOrPair.Y -> asmgen.out("  ldy  $sourceName")
                    RegisterOrPair.AX -> asmgen.out("  lda  $sourceName |  ldx  #0")
                    RegisterOrPair.AY -> asmgen.out("  lda  $sourceName |  ldy  #0")
                    RegisterOrPair.XY -> asmgen.out("  ldx  $sourceName |  ldy  #0")
                    in Cx16VirtualRegisters -> {
                        val regname = resultRegister.name.lowercase()
                        if(asmgen.isTargetCpu(CpuType.CPU65c02))
                            asmgen.out("  lda  $sourceName |  sta  cx16.$regname |  stz  cx16.$regname+1")
                        else
                            asmgen.out("  lda  $sourceName |  sta  cx16.$regname |  lda  #0 |  sta  cx16.$regname+1")
                    }
                    else -> throw AssemblyError("invalid reg")
                }
            }
        } else {
            if(resultToStack) {
                asmgen.assignExpressionToRegister(fcall.args.single(), RegisterOrPair.AY)
                // NOTE: we rely on the fact that the above assignment to AY, assigns the Lsb to A as the last instruction.
                //       this is required because the compiler assumes the status bits are set according to what A is (lsb)
                //       and will not generate another cmp when lsb() is directly used inside a comparison expression.
                asmgen.out("  sta  P8ESTACK_LO,x |  dex")
            } else {
                when(resultRegister) {
                    null, RegisterOrPair.A -> {
                        asmgen.assignExpressionToRegister(fcall.args.single(), RegisterOrPair.AY)
                        // NOTE: we rely on the fact that the above assignment to AY, assigns the Lsb to A as the last instruction.
                        //       this is required because the compiler assumes the status bits are set according to what A is (lsb)
                        //       and will not generate another cmp when lsb() is directly used inside a comparison expression.
                    }
                    RegisterOrPair.X -> {
                        asmgen.assignExpressionToRegister(fcall.args.single(), RegisterOrPair.XY)
                        // NOTE: we rely on the fact that the above assignment to XY, assigns the Lsb to X as the last instruction.
                        //       this is required because the compiler assumes the status bits are set according to what X is (lsb)
                        //       and will not generate another cmp when lsb() is directly used inside a comparison expression.
                    }
                    RegisterOrPair.Y -> {
                        asmgen.out("  pha")
                        asmgen.assignExpressionToRegister(fcall.args.single(), RegisterOrPair.AY)
                        asmgen.out("  tay |  pla |  cpy  #0")
                    }
                    else -> throw AssemblyError("invalid reg")
                }
            }
        }
    }

    private fun outputAddressAndLenghtOfArray(arg: PtExpression) {
        // address in P8ZP_SCRATCH_W1,  number of elements in A
        arg as PtIdentifier
        val symbol = asmgen.symbolTable.lookup(arg.name)
        val arrayVar = symbol!!.astNode as IPtVariable
        val numElements = when(arrayVar) {
            is PtConstant -> null
            is PtMemMapped -> arrayVar.arraySize
            is PtVariable -> arrayVar.arraySize
        } ?: throw AssemblyError("length of non-array requested")
        val identifierName = asmgen.asmVariableName(arg)
        asmgen.out("""
                    lda  #<$identifierName
                    ldy  #>$identifierName
                    sta  P8ZP_SCRATCH_W1
                    sty  P8ZP_SCRATCH_W1+1
                    lda  #$numElements
                    """)
    }

    private fun translateArguments(call: PtBuiltinFunctionCall, scope: IPtSubroutine?) {
        val signature = BuiltinFunctions.getValue(call.name)
        val callConv = signature.callConvention(call.args.map { it.type})

        fun getSourceForFloat(value: PtExpression): AsmAssignSource {
            return when (value) {
                is PtIdentifier -> {
                    val addr = PtAddressOf(value.position)
                    addr.add(value)
                    addr.parent = call
                    AsmAssignSource.fromAstSource(addr, program, asmgen)
                }
                is PtNumber -> {
                    throw AssemblyError("float literals should have been converted into autovar")
                }
                else -> {
                    if(scope==null)
                        throw AssemblyError("cannot use float arguments outside of a subroutine scope")

                    asmgen.subroutineExtra(scope).usedFloatEvalResultVar2 = true
                    val variable = PtIdentifier(subroutineFloatEvalResultVar2, DataType.FLOAT, value.position)
                    val addr = PtAddressOf(value.position)
                    addr.add(variable)
                    addr.parent = call
                    asmgen.assignExpressionToVariable(value, asmgen.asmVariableName(variable), DataType.FLOAT)
                    AsmAssignSource.fromAstSource(addr, program, asmgen)
                }
            }
        }

        call.args.zip(callConv.params).zip(signature.parameters).forEach {
            val paramName = it.second.name
            val conv = it.first.second
            val value = it.first.first
            when {
                conv.variable -> {
                    val varname = "prog8_lib.func_${call.name}._arg_${paramName}"
                    val src = when (conv.dt) {
                        DataType.FLOAT -> getSourceForFloat(value)
                        in PassByReferenceDatatypes -> {
                            // put the address of the argument in AY
                            val addr = PtAddressOf(value.position)
                            addr.add(value)
                            addr.parent = call
                            AsmAssignSource.fromAstSource(addr, program, asmgen)
                        }
                        else -> {
                            AsmAssignSource.fromAstSource(value, program, asmgen)
                        }
                    }
                    val tgt = AsmAssignTarget(TargetStorageKind.VARIABLE, asmgen, conv.dt, null, value.position, variableAsmName = varname)
                    val assign = AsmAssignment(src, tgt, program.memsizer, value.position)
                    asmgen.translateNormalAssignment(assign, scope)
                }
                conv.reg != null -> {
                    val src = when (conv.dt) {
                        DataType.FLOAT -> getSourceForFloat(value)
                        in PassByReferenceDatatypes -> {
                            // put the address of the argument in AY
                            val addr = PtAddressOf(value.position)
                            addr.add(value)
                            addr.parent = call
                            AsmAssignSource.fromAstSource(addr, program, asmgen)
                        }
                        else -> {
                            AsmAssignSource.fromAstSource(value, program, asmgen)
                        }
                    }
                    val tgt = AsmAssignTarget.fromRegisters(conv.reg!!, false, value.position, null, asmgen)
                    val assign = AsmAssignment(src, tgt, program.memsizer, value.position)
                    asmgen.translateNormalAssignment(assign, scope)
                }
                else -> throw AssemblyError("callconv")
            }
        }
    }

}<|MERGE_RESOLUTION|>--- conflicted
+++ resolved
@@ -79,7 +79,6 @@
         return BuiltinFunctions.getValue(fcall.name).returnType
     }
 
-<<<<<<< HEAD
     private fun funcDivmod(fcall: PtBuiltinFunctionCall) {
         assignAsmGen.assignExpressionToRegister(fcall.args[0], RegisterOrPair.A, false)
         asmgen.saveRegisterStack(CpuRegister.A, false)
@@ -111,14 +110,14 @@
             ldy  P8ZP_SCRATCH_W2+1
             sta  $remainderVar
             sty  $remainderVar+1""")
-=======
+    }
+
     private fun funcStringCompare(fcall: PtBuiltinFunctionCall, resultToStack: Boolean) {
         assignAsmGen.assignExpressionToVariable(fcall.args[1], "P8ZP_SCRATCH_W2", DataType.UWORD)
         assignAsmGen.assignExpressionToRegister(fcall.args[0], RegisterOrPair.AY, false)
         asmgen.out("  jsr  prog8_lib.strcmp_mem")
         if(resultToStack)
             asmgen.out("  sta  P8ESTACK_LO,x |  dex")
->>>>>>> 4598a83e
     }
 
     private fun funcRsave() {
