--- conflicted
+++ resolved
@@ -161,12 +161,8 @@
         val targetIdent = assignment.target.identifier
         val targetMemory = assignment.target.memory
         val targetArray = assignment.target.array
-<<<<<<< HEAD
-        val vmDt = irType(assignment.value.type)
-=======
-        val valueDt = codeGen.irType(assignment.value.type)
-        val targetDt = codeGen.irType(assignment.target.type)
->>>>>>> 4c8898a6
+        val valueDt = irType(assignment.value.type)
+        val targetDt = irType(assignment.target.type)
         val result = mutableListOf<IRCodeChunkBase>()
 
         var valueRegister = -1
