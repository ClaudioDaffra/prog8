package prog8.codegen.intermediate

import prog8.code.StMemVar
import prog8.code.StNode
import prog8.code.StStaticVariable
import prog8.code.SymbolTable
import prog8.code.ast.*
import prog8.code.core.*
import prog8.intermediate.*
import kotlin.io.path.readBytes
import kotlin.math.pow


class IRCodeGen(
    internal val program: PtProgram,
    internal val symbolTable: SymbolTable,
    internal val options: CompilationOptions,
    internal val errors: IErrorReporter
) {

    private val expressionEval = ExpressionGen(this)
    private val builtinFuncGen = BuiltinFuncGen(this, expressionEval)
    private val assignmentGen = AssignmentGen(this, expressionEval)
    internal val registers = RegisterPool()

    fun generate(): IRProgram {
        makeAllNodenamesScoped()
        moveAllNestedSubroutinesToBlockScope()
        verifyNameScoping(program, symbolTable)

        val irProg = IRProgram(program.name, IRSymbolTable(symbolTable), options, program.encoding)

        if(options.evalStackBaseAddress!=null)
            throw AssemblyError("IR doesn't use eval-stack")

        if(!options.dontReinitGlobals) {
            // collect global variables initializers
            program.allBlocks().forEach {
                val result = mutableListOf<IRCodeChunkBase>()
                it.children.filterIsInstance<PtAssignment>().forEach { assign -> result += assignmentGen.translate(assign) }
                result.forEach { chunk ->
                    if (chunk is IRCodeChunk) irProg.addGlobalInits(chunk)
                    else throw AssemblyError("only expect code chunk for global inits")
                }
            }
        }

        irProg.addAsmSymbols(options.symbolDefs)

        for (block in program.allBlocks())
            irProg.addBlock(translate(block))

        replaceMemoryMappedVars(irProg)
        ensureFirstChunkLabels(irProg)
        irProg.linkChunks()

        if(options.optimize) {
            val optimizer = IRPeepholeOptimizer(irProg)
            optimizer.optimize()

            val remover = IRUnusedCodeRemover(irProg, errors)
            do {
                val numRemoved = remover.optimize()
            } while(numRemoved>0 && errors.noErrors())

            errors.report()

            irProg.linkChunks()  // re-link
        }

        irProg.validate()
        return irProg
    }

    private fun verifyNameScoping(program: PtProgram, symbolTable: SymbolTable) {
        fun verifyPtNode(node: PtNode) {
            when (node) {
                is PtBuiltinFunctionCall -> require('.' !in node.name) { "builtin function call name should not be scoped: ${node.name}" }
                is PtFunctionCall -> require('.' in node.name) { "node $node name is not scoped: ${node.name}" }
                is PtIdentifier -> require('.' in node.name) { "node $node name is not scoped: ${node.name}" }
                is PtAsmSub -> require('.' in node.name) { "node $node name is not scoped: ${node.name}" }
                is PtBlock -> require('.' !in node.name) { "block name should not be scoped: ${node.name}" }
                is PtConstant -> require('.' in node.name) { "node $node name is not scoped: ${node.name}" }
                is PtLabel -> require('.' in node.name) { "node $node name is not scoped: ${node.name}" }
                is PtMemMapped -> require('.' in node.name) { "node $node name is not scoped: ${node.name}" }
                is PtSub -> require('.' in node.name) { "node $node name is not scoped: ${node.name}" }
                is PtVariable -> require('.' in node.name) { "node $node name is not scoped: ${node.name}" }
                is PtProgram -> require('.' !in node.name) { "program name should not be scoped: ${node.name}" }
                is PtSubroutineParameter -> require('.' in node.name) { "node $node name is not scoped: ${node.name}" }
                else -> { /* node has no name */
                }
            }
            node.children.forEach { verifyPtNode(it) }
        }

        fun verifyStNode(node: StNode) {
            require('.' !in node.name) { "st node name should not be scoped: ${node.name}"}
            node.children.forEach {
                require(it.key==it.value.name)
                verifyStNode(it.value)
            }
        }

        verifyPtNode(program)
        verifyStNode(symbolTable)
    }

    private fun ensureFirstChunkLabels(irProg: IRProgram) {
        // make sure that first chunks in Blocks and Subroutines share the name of the block/sub as label.

        irProg.blocks.forEach { block ->
            block.children.firstOrNull { it is IRInlineAsmChunk }?.let { first->
                first as IRInlineAsmChunk
                if(first.label==null) {
                    val replacement = IRInlineAsmChunk(block.name, first.assembly, first.isIR, first.next)
                    block.children.removeAt(0)
                    block.children.add(0, replacement)
                } else if(first.label != block.name) {
                    throw AssemblyError("first chunk in block has label that differs from block name")
                }
            }

            block.children.filterIsInstance<IRSubroutine>().forEach { sub ->
                if(sub.chunks.isNotEmpty()) {
                    val first = sub.chunks.first()
                    if(first.label==null) {
                        val replacement = when(first) {
                            is IRCodeChunk -> {
                                val replacement = IRCodeChunk(sub.label, first.next)
                                replacement.instructions += first.instructions
                                replacement
                            }
                            is IRInlineAsmChunk -> IRInlineAsmChunk(sub.label, first.assembly, first.isIR, first.next)
                            is IRInlineBinaryChunk -> IRInlineBinaryChunk(sub.label, first.data, first.next)
                            else -> throw AssemblyError("invalid chunk")
                        }
                        sub.chunks.removeAt(0)
                        sub.chunks.add(0, replacement)
                    } else if(first.label != sub.label) {
                        val next = if(first is IRCodeChunk) first else null
                        sub.chunks.add(0, IRCodeChunk(sub.label, next))
                    }
                }
            }
        }
    }

    private fun replaceMemoryMappedVars(irProg: IRProgram) {
        // replace memory mapped variable symbols with the memory address directly.
        // note: we do still export the memory mapped symbols so a code generator can use those
        //       for instance when a piece of inlined assembly references them.
        val replacements = mutableListOf<Triple<IRCodeChunkBase, Int, UInt>>()
        irProg.blocks.asSequence().flatMap { it.children.filterIsInstance<IRSubroutine>() }.flatMap { it.chunks }.forEach { chunk ->
            chunk.instructions.withIndex().forEach {
                (idx, instr) ->
                    val symbolExpr = instr.labelSymbol
                    if(symbolExpr!=null) {
                        val symbol: String
                        val index: UInt
                        if('+' in symbolExpr) {
                            val operands = symbolExpr.split('+', )
                            symbol = operands[0]
                            index = operands[1].toUInt()
                        } else {
                            symbol = symbolExpr
                            index = 0u
                        }
                        val target = symbolTable.flat[symbol]
                        if (target is StMemVar) {
                            replacements.add(Triple(chunk, idx, target.address+index))
                        }
                    }
                }
        }

        replacements.forEach {
            val old = it.first.instructions[it.second]
            it.first.instructions[it.second] = IRInstruction(
                old.opcode,
                old.type,
                old.reg1,
                old.reg2,
                old.fpReg1,
                old.fpReg2,
                it.third.toInt(),
                null,
                null
            )
        }
    }

    private fun makeAllNodenamesScoped() {
        val renames = mutableListOf<Pair<PtNamedNode, String>>()
        fun recurse(node: PtNode) {
            node.children.forEach {
                if(it is PtNamedNode)
                    renames.add(it to it.scopedName)
                recurse(it)
            }
        }
        recurse(program)
        renames.forEach { it.first.name = it.second }
    }

    private fun moveAllNestedSubroutinesToBlockScope() {
        val movedSubs = mutableListOf<Pair<PtBlock, PtSub>>()
        val removedSubs = mutableListOf<Pair<PtSub, PtSub>>()

        fun moveToBlock(block: PtBlock, parent: PtSub, asmsub: PtAsmSub) {
            block.add(asmsub)
            parent.children.remove(asmsub)
        }

        fun moveToBlock(block: PtBlock, parent: PtSub, sub: PtSub) {
            sub.children.filterIsInstance<PtSub>().forEach { subsub -> moveToBlock(block, sub, subsub) }
            sub.children.filterIsInstance<PtAsmSub>().forEach { asmsubsub -> moveToBlock(block, sub, asmsubsub) }
            movedSubs += Pair(block, sub)
            removedSubs += Pair(parent, sub)
        }

        program.allBlocks().forEach { block ->
            block.children.forEach {
                if (it is PtSub) {
                    // Only regular subroutines can have nested subroutines.
                    it.children.filterIsInstance<PtSub>().forEach { subsub -> moveToBlock(block, it, subsub) }
                    it.children.filterIsInstance<PtAsmSub>().forEach { asmsubsub -> moveToBlock(block, it, asmsubsub) }
                }
            }
        }

        removedSubs.forEach { (parent, sub) -> parent.children.remove(sub) }
        movedSubs.forEach { (block, sub) -> block.add(sub) }
    }

    internal fun translateNode(node: PtNode): IRCodeChunks {
        val chunks = when(node) {
            is PtScopeVarsDecls -> emptyList() // vars should be looked up via symbol table
            is PtVariable -> emptyList() // var should be looked up via symbol table
            is PtMemMapped -> emptyList() // memmapped var should be looked up via symbol table
            is PtConstant -> emptyList() // constants have all been folded into the code
            is PtAssignment -> assignmentGen.translate(node)
            is PtNodeGroup -> translateGroup(node.children)
            is PtBuiltinFunctionCall -> translateBuiltinFunc(node, 0)
            is PtFunctionCall -> expressionEval.translate(node, 0, 0)
            is PtNop -> emptyList()
            is PtReturn -> translate(node)
            is PtJump -> translate(node)
            is PtWhen -> translate(node)
            is PtForLoop -> translate(node)
            is PtIfElse -> translate(node)
            is PtPostIncrDecr -> translate(node)
            is PtRepeatLoop -> translate(node)
            is PtLabel -> listOf(IRCodeChunk(node.name, null))
            is PtBreakpoint -> {
                val chunk = IRCodeChunk(null, null)
                chunk += IRInstruction(Opcode.BREAKPOINT)
                listOf(chunk)
            }
            is PtConditionalBranch -> translate(node)
            is PtInlineAssembly -> listOf(IRInlineAsmChunk(null, node.assembly, node.isIR, null))
            is PtIncludeBinary -> listOf(IRInlineBinaryChunk(null, readBinaryData(node), null))
            is PtAddressOf,
            is PtContainmentCheck,
            is PtMemoryByte,
            is PtProgram,
            is PtArrayIndexer,
            is PtBinaryExpression,
            is PtIdentifier,
            is PtWhenChoice,
            is PtPrefix,
            is PtRange,
            is PtAssignTarget,
            is PtTypeCast,
            is PtSubroutineParameter,
            is PtNumber,
            is PtArray,
            is PtBlock,
            is PtString -> throw AssemblyError("should not occur as separate statement node ${node.position}")
            is PtSub -> throw AssemblyError("nested subroutines should have been flattened ${node.position}")
            else -> TODO("missing codegen for $node")
        }

        chunks.forEach { chunk ->
            require(chunk.isNotEmpty() || chunk.label != null) {
                "chunk should have instructions and/or a label"
            }
        }

        return chunks
    }

    private fun readBinaryData(node: PtIncludeBinary): Collection<UByte> {
        return node.file.readBytes()
            .drop(node.offset?.toInt() ?: 0)
            .take(node.length?.toInt() ?: Int.MAX_VALUE)
            .map { it.toUByte() }
    }

    private fun translate(branch: PtConditionalBranch): IRCodeChunks {
        val result = mutableListOf<IRCodeChunkBase>()

        val goto = branch.trueScope.children.firstOrNull() as? PtJump
        if(goto is PtJump && branch.falseScope.children.isEmpty()) {
            // special case the form:   if_cc <condition> goto <place>
            val address = goto.address?.toInt()
            if(address!=null) {
                val branchIns = when(branch.condition) {
                    BranchCondition.CS -> IRInstruction(Opcode.BSTCS, value = address)
                    BranchCondition.CC -> IRInstruction(Opcode.BSTCC, value = address)
                    BranchCondition.EQ, BranchCondition.Z -> IRInstruction(Opcode.BSTEQ, value = address)
                    BranchCondition.NE, BranchCondition.NZ -> IRInstruction(Opcode.BSTNE, value = address)
                    BranchCondition.MI, BranchCondition.NEG -> IRInstruction(Opcode.BSTNEG, value = address)
                    BranchCondition.PL, BranchCondition.POS -> IRInstruction(Opcode.BSTPOS, value = address)
                    BranchCondition.VC -> IRInstruction(Opcode.BSTVC, value = address)
                    BranchCondition.VS -> IRInstruction(Opcode.BSTVS, value = address)
                }
                addInstr(result, branchIns, null)
            } else {
                val label = if(goto.generatedLabel!=null) goto.generatedLabel else goto.identifier!!.name
                val branchIns = when(branch.condition) {
                    BranchCondition.CS -> IRInstruction(Opcode.BSTCS, labelSymbol = label)
                    BranchCondition.CC -> IRInstruction(Opcode.BSTCC, labelSymbol = label)
                    BranchCondition.EQ, BranchCondition.Z -> IRInstruction(Opcode.BSTEQ, labelSymbol = label)
                    BranchCondition.NE, BranchCondition.NZ -> IRInstruction(Opcode.BSTNE, labelSymbol = label)
                    BranchCondition.MI, BranchCondition.NEG -> IRInstruction(Opcode.BSTNEG, labelSymbol = label)
                    BranchCondition.PL, BranchCondition.POS -> IRInstruction(Opcode.BSTPOS, labelSymbol = label)
                    BranchCondition.VC -> IRInstruction(Opcode.BSTVC, labelSymbol = label)
                    BranchCondition.VS -> IRInstruction(Opcode.BSTVS, labelSymbol = label)
                }
                addInstr(result, branchIns, null)
            }
            return result
        }


        val elseLabel = createLabelName()
        // note that the branch opcode used is the opposite as the branch condition, because the generated code jumps to the 'else' part
        val branchIns = when(branch.condition) {
            BranchCondition.CS -> IRInstruction(Opcode.BSTCC, labelSymbol = elseLabel)
            BranchCondition.CC -> IRInstruction(Opcode.BSTCS, labelSymbol = elseLabel)
            BranchCondition.EQ, BranchCondition.Z -> IRInstruction(Opcode.BSTNE, labelSymbol = elseLabel)
            BranchCondition.NE, BranchCondition.NZ -> IRInstruction(Opcode.BSTEQ, labelSymbol = elseLabel)
            BranchCondition.MI, BranchCondition.NEG -> IRInstruction(Opcode.BSTPOS, labelSymbol = elseLabel)
            BranchCondition.PL, BranchCondition.POS -> IRInstruction(Opcode.BSTNEG, labelSymbol = elseLabel)
            BranchCondition.VC -> IRInstruction(Opcode.BSTVS, labelSymbol = elseLabel)
            BranchCondition.VS -> IRInstruction(Opcode.BSTVC, labelSymbol = elseLabel)
        }
        addInstr(result, branchIns, null)
        result += translateNode(branch.trueScope)
        if(branch.falseScope.children.isNotEmpty()) {
            val endLabel = createLabelName()
            addInstr(result, IRInstruction(Opcode.JUMP, labelSymbol = endLabel), null)
            val chunks = translateNode(branch.falseScope)
            result += labelFirstChunk(chunks, elseLabel)
            result += IRCodeChunk(endLabel, null)
        } else {
            result += IRCodeChunk(elseLabel, null)
        }
        return result
    }

    private fun labelFirstChunk(chunks: IRCodeChunks, label: String): IRCodeChunks {
        require(chunks.isNotEmpty() && label.isNotBlank())
        val first = chunks[0]
        if(first.label!=null) {
            if(first.label==label)
                return chunks
            val newFirst = IRCodeChunk(label, first)
            return listOf(newFirst) + chunks
        }
        val labeledFirstChunk = when(first) {
            is IRCodeChunk -> {
                val newChunk = IRCodeChunk(label, first.next)
                newChunk.instructions += first.instructions
                newChunk
            }
            is IRInlineAsmChunk -> {
                IRInlineAsmChunk(label, first.assembly, first.isIR, first.next)
            }
            is IRInlineBinaryChunk -> {
                IRInlineBinaryChunk(label, first.data, first.next)
            }
            else -> {
                throw AssemblyError("invalid chunk")
            }
        }
        return listOf(labeledFirstChunk) + chunks.drop(1)
    }

    private fun translate(whenStmt: PtWhen): IRCodeChunks {
        if(whenStmt.choices.children.isEmpty())
            return emptyList()
        val result = mutableListOf<IRCodeChunkBase>()
        val valueReg = registers.nextFree()
        val choiceReg = registers.nextFree()
        val valueDt = irType(whenStmt.value.type)
        result += expressionEval.translateExpression(whenStmt.value, valueReg, -1)
        val choices = whenStmt.choices.children.map {it as PtWhenChoice }
        val endLabel = createLabelName()
        for (choice in choices) {
            if(choice.isElse) {
                result += translateNode(choice.statements)
            } else {
                val skipLabel = createLabelName()
                val values = choice.values.children.map {it as PtNumber}
                if(values.size==1) {
                    val chunk = IRCodeChunk(null, null)
                    chunk += IRInstruction(Opcode.LOAD, valueDt, reg1=choiceReg, value=values[0].number.toInt())
                    chunk += IRInstruction(Opcode.BNE, valueDt, reg1=valueReg, reg2=choiceReg, labelSymbol = skipLabel)
                    result += chunk
                    result += translateNode(choice.statements)
                    if(choice.statements.children.last() !is PtReturn)
                        addInstr(result, IRInstruction(Opcode.JUMP, labelSymbol = endLabel), null)
                } else {
                    val matchLabel = createLabelName()
                    val chunk = IRCodeChunk(null, null)
                    for (value in values) {
                        chunk += IRInstruction(Opcode.LOAD, valueDt, reg1=choiceReg, value=value.number.toInt())
                        chunk += IRInstruction(Opcode.BEQ, valueDt, reg1=valueReg, reg2=choiceReg, labelSymbol = matchLabel)
                    }
                    chunk += IRInstruction(Opcode.JUMP, labelSymbol = skipLabel)
                    result += chunk
                    result += labelFirstChunk(translateNode(choice.statements), matchLabel)
                    if(choice.statements.children.last() !is PtReturn)
                        addInstr(result, IRInstruction(Opcode.JUMP, labelSymbol = endLabel), null)
                }
                result += IRCodeChunk(skipLabel, null)
            }
        }
        result += IRCodeChunk(endLabel, null)
        return result
    }

    private fun translate(forLoop: PtForLoop): IRCodeChunks {
        val loopvar = symbolTable.lookup(forLoop.variable.name)!!
        val iterable = forLoop.iterable
        val result = mutableListOf<IRCodeChunkBase>()
        when(iterable) {
            is PtRange -> {
                if(iterable.from is PtNumber && iterable.to is PtNumber)
                    result += translateForInConstantRange(forLoop, loopvar)
                else
                    result += translateForInNonConstantRange(forLoop, loopvar)
            }
            is PtIdentifier -> {
                val iterableVar = symbolTable.lookup(iterable.name) as StStaticVariable
                require(forLoop.variable.name == loopvar.scopedName)
                val loopvarSymbol = forLoop.variable.name
                val indexReg = registers.nextFree()
                val tmpReg = registers.nextFree()
                val loopLabel = createLabelName()
                val endLabel = createLabelName()
                if(iterableVar.dt==DataType.STR) {
                    // iterate over a zero-terminated string
                    addInstr(result, IRInstruction(Opcode.LOAD, IRDataType.BYTE, reg1=indexReg, value=0), null)
                    val chunk = IRCodeChunk(loopLabel, null)
                    chunk += IRInstruction(Opcode.LOADX, IRDataType.BYTE, reg1=tmpReg, reg2=indexReg, labelSymbol = iterable.name)
                    chunk += IRInstruction(Opcode.BZ, IRDataType.BYTE, reg1=tmpReg, labelSymbol = endLabel)
                    chunk += IRInstruction(Opcode.STOREM, IRDataType.BYTE, reg1=tmpReg, labelSymbol = loopvarSymbol)
                    result += chunk
                    result += translateNode(forLoop.statements)
                    val jumpChunk = IRCodeChunk(null, null)
                    jumpChunk += IRInstruction(Opcode.INC, IRDataType.BYTE, reg1=indexReg)
                    jumpChunk += IRInstruction(Opcode.JUMP, labelSymbol = loopLabel)
                    result += jumpChunk
                    result += IRCodeChunk(endLabel, null)
                } else {
                    // iterate over array
                    val elementDt = ArrayToElementTypes.getValue(iterable.type)
                    val elementSize = program.memsizer.memorySize(elementDt)
                    val lengthBytes = iterableVar.length!! * elementSize
                    if(lengthBytes<256) {
                        val lengthReg = registers.nextFree()
                        val chunk = IRCodeChunk(null, null)
                        chunk += IRInstruction(Opcode.LOAD, IRDataType.BYTE, reg1=indexReg, value=0)
                        chunk += IRInstruction(Opcode.LOAD, IRDataType.BYTE, reg1=lengthReg, value=lengthBytes)
                        result += chunk
                        val chunk2 = IRCodeChunk(loopLabel, null)
                        chunk2 += IRInstruction(Opcode.LOADX, irType(elementDt), reg1=tmpReg, reg2=indexReg, labelSymbol=iterable.name)
                        chunk2 += IRInstruction(Opcode.STOREM, irType(elementDt), reg1=tmpReg, labelSymbol = loopvarSymbol)
                        result += chunk2
                        result += translateNode(forLoop.statements)
                        result += addConstReg(IRDataType.BYTE, indexReg, elementSize)
                        addInstr(result, IRInstruction(Opcode.BNE, IRDataType.BYTE, reg1=indexReg, reg2=lengthReg, labelSymbol = loopLabel), null)
                    } else if(lengthBytes==256) {
                        addInstr(result, IRInstruction(Opcode.LOAD, IRDataType.BYTE, reg1=indexReg, value=0), null)
                        val chunk = IRCodeChunk(loopLabel, null)
                        chunk += IRInstruction(Opcode.LOADX, irType(elementDt), reg1=tmpReg, reg2=indexReg, labelSymbol=iterable.name)
                        chunk += IRInstruction(Opcode.STOREM, irType(elementDt), reg1=tmpReg, labelSymbol = loopvarSymbol)
                        result += chunk
                        result += translateNode(forLoop.statements)
                        result += addConstReg(IRDataType.BYTE, indexReg, elementSize)
                        addInstr(result, IRInstruction(Opcode.BNZ, IRDataType.BYTE, reg1=indexReg, labelSymbol = loopLabel), null)
                    } else {
                        throw AssemblyError("iterator length should never exceed 256")
                    }
                }
            }
            else -> throw AssemblyError("weird for iterable")
        }
        return result
    }

    private fun translateForInNonConstantRange(forLoop: PtForLoop, loopvar: StNode): IRCodeChunks {
        val iterable = forLoop.iterable as PtRange
        val step = iterable.step.number.toInt()
        if (step==0)
            throw AssemblyError("step 0")
        val indexReg = registers.nextFree()
        val endvalueReg = registers.nextFree()
        require(forLoop.variable.name == loopvar.scopedName)
        val loopvarSymbol = forLoop.variable.name
        val loopvarDt = when(loopvar) {
            is StMemVar -> loopvar.dt
            is StStaticVariable -> loopvar.dt
            else -> throw AssemblyError("invalid loopvar node type")
        }
        val loopvarDtIr = irType(loopvarDt)
        val loopLabel = createLabelName()
        val result = mutableListOf<IRCodeChunkBase>()

        result += expressionEval.translateExpression(iterable.to, endvalueReg, -1)
        result += expressionEval.translateExpression(iterable.from, indexReg, -1)

        val labelAfterFor = createLabelName()
        val greaterOpcode = if(loopvarDt in SignedDatatypes) Opcode.BGTS else Opcode.BGT
        addInstr(result, IRInstruction(greaterOpcode, loopvarDtIr, indexReg, endvalueReg, labelSymbol=labelAfterFor), null)

        addInstr(result, IRInstruction(Opcode.STOREM, loopvarDtIr, reg1=indexReg, labelSymbol=loopvarSymbol), null)
        result += labelFirstChunk(translateNode(forLoop.statements), loopLabel)
        result += addConstMem(loopvarDtIr, null, loopvarSymbol, step)
        addInstr(result, IRInstruction(Opcode.LOADM, loopvarDtIr, reg1 = indexReg, labelSymbol = loopvarSymbol), null)
        // if endvalue >= index, iterate loop
        val branchOpcode = if(loopvarDt in SignedDatatypes) Opcode.BGES else Opcode.BGE
        addInstr(result, IRInstruction(branchOpcode, loopvarDtIr, reg1=endvalueReg, reg2=indexReg, labelSymbol=loopLabel), null)

        result += IRCodeChunk(labelAfterFor, null)
        return result
    }

    private fun translateForInConstantRange(forLoop: PtForLoop, loopvar: StNode): IRCodeChunks {
        val loopLabel = createLabelName()
        require(forLoop.variable.name == loopvar.scopedName)
        val loopvarSymbol = forLoop.variable.name
        val indexReg = registers.nextFree()
        val loopvarDt = when(loopvar) {
            is StMemVar -> loopvar.dt
            is StStaticVariable -> loopvar.dt
            else -> throw AssemblyError("invalid loopvar node type")
        }
        val loopvarDtIr = irType(loopvarDt)
        val iterable = forLoop.iterable as PtRange
        val step = iterable.step.number.toInt()
        val rangeStart = (iterable.from as PtNumber).number.toInt()
        val rangeEndUntyped = (iterable.to as PtNumber).number.toInt() + step
        if(step==0)
            throw AssemblyError("step 0")
        if(step>0 && rangeEndUntyped<rangeStart || step<0 && rangeEndUntyped>rangeStart)
            throw AssemblyError("empty range")
        val rangeEndWrapped = if(loopvarDtIr==IRDataType.BYTE) rangeEndUntyped and 255 else rangeEndUntyped and 65535
        val endvalueReg: Int
        val result = mutableListOf<IRCodeChunkBase>()
        val chunk = IRCodeChunk(null, null)
        if(rangeEndWrapped!=0) {
            endvalueReg = registers.nextFree()
            chunk += IRInstruction(Opcode.LOAD, loopvarDtIr, reg1 = endvalueReg, value = rangeEndWrapped)
        } else {
            endvalueReg = -1 // not used
        }
        chunk += IRInstruction(Opcode.LOAD, loopvarDtIr, reg1=indexReg, value=rangeStart)
        chunk += IRInstruction(Opcode.STOREM, loopvarDtIr, reg1=indexReg, labelSymbol=loopvarSymbol)
        result += chunk
        result += labelFirstChunk(translateNode(forLoop.statements), loopLabel)
        result += addConstMem(loopvarDtIr, null, loopvarSymbol, step)
        val chunk2 = IRCodeChunk(null, null)
        chunk2 += IRInstruction(Opcode.LOADM, loopvarDtIr, reg1 = indexReg, labelSymbol = loopvarSymbol)
        chunk2 += if(rangeEndWrapped==0) {
            IRInstruction(Opcode.BNZ, loopvarDtIr, reg1 = indexReg, labelSymbol = loopLabel)
        } else {
            IRInstruction(Opcode.BNE, loopvarDtIr, reg1 = indexReg, reg2 = endvalueReg, labelSymbol = loopLabel)
        }
        result += chunk2
        return result
    }

    private fun addConstReg(dt: IRDataType, reg: Int, value: Int): IRCodeChunk {
        val code = IRCodeChunk(null, null)
        when(value) {
            0 -> { /* do nothing */ }
            1 -> {
                code += IRInstruction(Opcode.INC, dt, reg1=reg)
            }
            2 -> {
                code += IRInstruction(Opcode.INC, dt, reg1=reg)
                code += IRInstruction(Opcode.INC, dt, reg1=reg)
            }
            -1 -> {
                code += IRInstruction(Opcode.DEC, dt, reg1=reg)
            }
            -2 -> {
                code += IRInstruction(Opcode.DEC, dt, reg1=reg)
                code += IRInstruction(Opcode.DEC, dt, reg1=reg)
            }
            else -> {
                code += if(value>0) {
                    IRInstruction(Opcode.ADD, dt, reg1 = reg, value=value)
                } else {
                    IRInstruction(Opcode.SUB, dt, reg1 = reg, value=-value)
                }
            }
        }
        return code
    }

    private fun addConstMem(dt: IRDataType, knownAddress: UInt?, symbol: String?, value: Int): IRCodeChunk {
        val code = IRCodeChunk(null, null)
        when(value) {
            0 -> { /* do nothing */ }
            1 -> {
                code += if(knownAddress!=null)
                    IRInstruction(Opcode.INCM, dt, value=knownAddress.toInt())
                else
                    IRInstruction(Opcode.INCM, dt, labelSymbol = symbol)
            }
            2 -> {
                if(knownAddress!=null) {
                    code += IRInstruction(Opcode.INCM, dt, value = knownAddress.toInt())
                    code += IRInstruction(Opcode.INCM, dt, value = knownAddress.toInt())
                } else {
                    code += IRInstruction(Opcode.INCM, dt, labelSymbol = symbol)
                    code += IRInstruction(Opcode.INCM, dt, labelSymbol = symbol)
                }
            }
            -1 -> {
                code += if(knownAddress!=null)
                    IRInstruction(Opcode.DECM, dt, value=knownAddress.toInt())
                else
                    IRInstruction(Opcode.DECM, dt, labelSymbol = symbol)
            }
            -2 -> {
                if(knownAddress!=null) {
                    code += IRInstruction(Opcode.DECM, dt, value = knownAddress.toInt())
                    code += IRInstruction(Opcode.DECM, dt, value = knownAddress.toInt())
                } else {
                    code += IRInstruction(Opcode.DECM, dt, labelSymbol = symbol)
                    code += IRInstruction(Opcode.DECM, dt, labelSymbol = symbol)
                }
            }
            else -> {
                val valueReg = registers.nextFree()
                if(value>0) {
                    code += IRInstruction(Opcode.LOAD, dt, reg1=valueReg, value=value)
                    code += if(knownAddress!=null)
                        IRInstruction(Opcode.ADDM, dt, reg1=valueReg, value=knownAddress.toInt())
                    else
                        IRInstruction(Opcode.ADDM, dt, reg1=valueReg, labelSymbol = symbol)
                }
                else {
                    code += IRInstruction(Opcode.LOAD, dt, reg1=valueReg, value=-value)
                    code += if(knownAddress!=null)
                        IRInstruction(Opcode.SUBM, dt, reg1=valueReg, value=knownAddress.toInt())
                    else
                        IRInstruction(Opcode.SUBM, dt, reg1=valueReg, labelSymbol = symbol)
                }
            }
        }
        return code
    }

    internal fun multiplyByConstFloat(fpReg: Int, factor: Float): IRCodeChunk {
        val code = IRCodeChunk(null, null)
        if(factor==1f)
            return code
        code += if(factor==0f) {
            IRInstruction(Opcode.LOAD, IRDataType.FLOAT, fpReg1 = fpReg, fpValue = 0f)
        } else {
            IRInstruction(Opcode.MUL, IRDataType.FLOAT, fpReg1 = fpReg, fpValue=factor)
        }
        return code
    }

    internal fun multiplyByConstFloatInplace(knownAddress: Int?, symbol: String?, factor: Float): IRCodeChunk {
        val code = IRCodeChunk(null, null)
        if(factor==1f)
            return code
        if(factor==0f) {
            code += if(knownAddress!=null)
                IRInstruction(Opcode.STOREZM, IRDataType.FLOAT, value = knownAddress)
            else
                IRInstruction(Opcode.STOREZM, IRDataType.FLOAT, labelSymbol = symbol)
        } else {
            val factorReg = registers.nextFreeFloat()
            code += IRInstruction(Opcode.LOAD, IRDataType.FLOAT, fpReg1=factorReg, fpValue = factor)
            code += if(knownAddress!=null)
                IRInstruction(Opcode.MULM, IRDataType.FLOAT, fpReg1 = factorReg, value = knownAddress)
            else
                IRInstruction(Opcode.MULM, IRDataType.FLOAT, fpReg1 = factorReg, labelSymbol = symbol)
        }
        return code
    }

    internal val powersOfTwo = (0..16).map { 2.0.pow(it.toDouble()).toInt() }

    internal fun multiplyByConst(dt: IRDataType, reg: Int, factor: Int): IRCodeChunk {
        val code = IRCodeChunk(null, null)
        if(factor==1)
            return code
        val pow2 = powersOfTwo.indexOf(factor)
        if(pow2==1) {
            // just shift 1 bit
            code += IRInstruction(Opcode.LSL, dt, reg1=reg)
        }
        else if(pow2>=1) {
            // just shift multiple bits
            val pow2reg = registers.nextFree()
            code += IRInstruction(Opcode.LOAD, dt, reg1=pow2reg, value=pow2)
            code += IRInstruction(Opcode.LSLN, dt, reg1=reg, reg2=pow2reg)
        } else {
            code += if (factor == 0) {
                IRInstruction(Opcode.LOAD, dt, reg1=reg, value=0)
            } else {
                IRInstruction(Opcode.MUL, dt, reg1=reg, value=factor)
            }
        }
        return code
    }

    internal fun multiplyByConstInplace(dt: IRDataType, knownAddress: Int?, symbol: String?, factor: Int): IRCodeChunk {
        val code = IRCodeChunk(null, null)
        if(factor==1)
            return code
        val pow2 = powersOfTwo.indexOf(factor)
        if(pow2==1) {
            // just shift 1 bit
            code += if(knownAddress!=null)
                IRInstruction(Opcode.LSLM, dt, value = knownAddress)
            else
                IRInstruction(Opcode.LSLM, dt, labelSymbol = symbol)
        }
        else if(pow2>=1) {
            // just shift multiple bits
            val pow2reg = registers.nextFree()
            code += IRInstruction(Opcode.LOAD, dt, reg1=pow2reg, value=pow2)
            code += if(knownAddress!=null)
                IRInstruction(Opcode.LSLNM, dt, reg1=pow2reg, value=knownAddress)
            else
                IRInstruction(Opcode.LSLNM, dt, reg1=pow2reg, labelSymbol = symbol)
        } else {
            if (factor == 0) {
                code += if(knownAddress!=null)
                    IRInstruction(Opcode.STOREZM, dt, value=knownAddress)
                else
                    IRInstruction(Opcode.STOREZM, dt, labelSymbol = symbol)
            }
            else {
                val factorReg = registers.nextFree()
                code += IRInstruction(Opcode.LOAD, dt, reg1=factorReg, value = factor)
                code += if(knownAddress!=null)
                    IRInstruction(Opcode.MULM, dt, reg1=factorReg, value = knownAddress)
                else
                    IRInstruction(Opcode.MULM, dt, reg1=factorReg, labelSymbol = symbol)
            }
        }
        return code
    }

    internal fun divideByConstFloat(fpReg: Int, factor: Float): IRCodeChunk {
        val code = IRCodeChunk(null, null)
        if(factor==1f)
            return code
        code += if(factor==0f) {
            IRInstruction(Opcode.LOAD, IRDataType.FLOAT, fpReg1 = fpReg, fpValue = Float.MAX_VALUE)
        } else {
            IRInstruction(Opcode.DIVS, IRDataType.FLOAT, fpReg1 = fpReg, fpValue=factor)
        }
        return code
    }

    internal fun divideByConstFloatInplace(knownAddress: Int?, symbol: String?, factor: Float): IRCodeChunk {
        val code = IRCodeChunk(null, null)
        if(factor==1f)
            return code
        if(factor==0f) {
            val maxvalueReg = registers.nextFreeFloat()
            code += IRInstruction(Opcode.LOAD, IRDataType.FLOAT, fpReg1 = maxvalueReg, fpValue = Float.MAX_VALUE)
            code += if(knownAddress!=null)
                IRInstruction(Opcode.STOREM, IRDataType.FLOAT, fpReg1 = maxvalueReg, value=knownAddress)
            else
                IRInstruction(Opcode.STOREM, IRDataType.FLOAT, fpReg1 = maxvalueReg, labelSymbol = symbol)
        } else {
            val factorReg = registers.nextFreeFloat()
            code += IRInstruction(Opcode.LOAD, IRDataType.FLOAT, fpReg1=factorReg, fpValue = factor)
            code += if(knownAddress!=null)
                IRInstruction(Opcode.DIVSM, IRDataType.FLOAT, fpReg1 = factorReg, value=knownAddress)
            else
                IRInstruction(Opcode.DIVSM, IRDataType.FLOAT, fpReg1 = factorReg, labelSymbol = symbol)
        }
        return code
    }

    internal fun divideByConst(dt: IRDataType, reg: Int, factor: Int, signed: Boolean): IRCodeChunk {
        val code = IRCodeChunk(null, null)
        if(factor==1)
            return code
        val pow2 = powersOfTwo.indexOf(factor)
        if(pow2==1 && !signed) {
            code += IRInstruction(Opcode.LSR, dt, reg1=reg)     // simple single bit shift
        }
        else if(pow2>=1 &&!signed) {
            // just shift multiple bits
            val pow2reg = registers.nextFree()
            code += IRInstruction(Opcode.LOAD, dt, reg1=pow2reg, value=pow2)
            code += if(signed)
                IRInstruction(Opcode.ASRN, dt, reg1=reg, reg2=pow2reg)
            else
                IRInstruction(Opcode.LSRN, dt, reg1=reg, reg2=pow2reg)
        } else {
            code += if (factor == 0) {
                IRInstruction(Opcode.LOAD, dt, reg1=reg, value=0xffff)
            } else {
                if(signed)
                    IRInstruction(Opcode.DIVS, dt, reg1=reg, value=factor)
                else
                    IRInstruction(Opcode.DIV, dt, reg1=reg, value=factor)
            }
        }
        return code
    }

    internal fun divideByConstInplace(dt: IRDataType, knownAddress: Int?, symbol: String?, factor: Int, signed: Boolean): IRCodeChunk {
        val code = IRCodeChunk(null, null)
        if(factor==1)
            return code
        val pow2 = powersOfTwo.indexOf(factor)
        if(pow2==1 && !signed) {
            // just simple bit shift
            code += if(knownAddress!=null)
                IRInstruction(Opcode.LSRM, dt, value=knownAddress)
            else
                IRInstruction(Opcode.LSRM, dt, labelSymbol = symbol)
        }
        else if(pow2>=1 && !signed) {
            // just shift multiple bits
            val pow2reg = registers.nextFree()
            code += IRInstruction(Opcode.LOAD, dt, reg1=pow2reg, value=pow2)
            code += if(signed) {
                if(knownAddress!=null)
                    IRInstruction(Opcode.ASRNM, dt, reg1 = pow2reg, value = knownAddress)
                else
                    IRInstruction(Opcode.ASRNM, dt, reg1 = pow2reg, labelSymbol = symbol)
            }
            else {
                if(knownAddress!=null)
                    IRInstruction(Opcode.LSRNM, dt, reg1 = pow2reg, value = knownAddress)
                else
                    IRInstruction(Opcode.LSRNM, dt, reg1 = pow2reg, labelSymbol = symbol)
            }
        } else {
            if (factor == 0) {
                val reg = registers.nextFree()
                code += IRInstruction(Opcode.LOAD, dt, reg1=reg, value=0xffff)
                code += if(knownAddress!=null)
                    IRInstruction(Opcode.STOREM, dt, reg1=reg, value=knownAddress)
                else
                    IRInstruction(Opcode.STOREM, dt, reg1=reg, labelSymbol = symbol)
            }
            else {
                val factorReg = registers.nextFree()
                code += IRInstruction(Opcode.LOAD, dt, reg1=factorReg, value= factor)
                code += if(signed) {
                    if(knownAddress!=null)
                        IRInstruction(Opcode.DIVSM, dt, reg1 = factorReg, value = knownAddress)
                    else
                        IRInstruction(Opcode.DIVSM, dt, reg1 = factorReg, labelSymbol = symbol)
                }
                else {
                    if(knownAddress!=null)
                        IRInstruction(Opcode.DIVM, dt, reg1 = factorReg, value = knownAddress)
                    else
                        IRInstruction(Opcode.DIVM, dt, reg1 = factorReg, labelSymbol = symbol)
                }
            }
        }
        return code
    }

    private fun translate(ifElse: PtIfElse): IRCodeChunks {
        if(ifElse.condition.operator !in ComparisonOperators)
            throw AssemblyError("if condition should only be a binary comparison expression")

        val signed = ifElse.condition.left.type in SignedDatatypes
        val irDt = irType(ifElse.condition.left.type)

        val goto = ifElse.ifScope.children.firstOrNull() as? PtJump
        if(goto!=null && ifElse.elseScope.children.isEmpty()) {
            // special case the form:   if <condition> goto <place>
            val result = mutableListOf<IRCodeChunkBase>()
            val leftRegNum = registers.nextFree()
            val rightRegNum = registers.nextFree()
            result += expressionEval.translateExpression(ifElse.condition.left, leftRegNum, -1)
            result += expressionEval.translateExpression(ifElse.condition.right, rightRegNum, -1)
            val opcode: Opcode
            val firstReg: Int
            val secondReg: Int
            when(ifElse.condition.operator) {
                "==" -> {
                    opcode = Opcode.BEQ
                    firstReg = leftRegNum
                    secondReg = rightRegNum
                }
                "!=" -> {
                    opcode = Opcode.BNE
                    firstReg = leftRegNum
                    secondReg = rightRegNum
                }
                "<" -> {
                    // swapped '>'
                    opcode = if(signed) Opcode.BGTS else Opcode.BGT
                    firstReg = rightRegNum
                    secondReg = leftRegNum
                }
                ">" -> {
                    opcode = if(signed) Opcode.BGTS else Opcode.BGT
                    firstReg = leftRegNum
                    secondReg = rightRegNum
                }
                "<=" -> {
                    // swapped '>='
                    opcode = if(signed) Opcode.BGES else Opcode.BGE
                    firstReg = rightRegNum
                    secondReg = leftRegNum
                }
                ">=" -> {
                    opcode = if(signed) Opcode.BGES else Opcode.BGE
                    firstReg = leftRegNum
                    secondReg = rightRegNum
                }
                else -> throw AssemblyError("invalid comparison operator")
            }
            if(goto.address!=null)
                addInstr(result, IRInstruction(opcode, irDt, reg1=firstReg, reg2=secondReg, value = goto.address?.toInt()), null)
            else if(goto.generatedLabel!=null)
                addInstr(result, IRInstruction(opcode, irDt, reg1=firstReg, reg2=secondReg, labelSymbol = goto.generatedLabel), null)
            else
                addInstr(result, IRInstruction(opcode, irDt, reg1=firstReg, reg2=secondReg, labelSymbol = goto.identifier!!.name), null)
            return result
        }

        fun translateNonZeroComparison(): IRCodeChunks {
            val result = mutableListOf<IRCodeChunkBase>()
            val leftRegNum = registers.nextFree()
            val rightRegNum = registers.nextFree()
            result += expressionEval.translateExpression(ifElse.condition.left, leftRegNum, -1)
            result += expressionEval.translateExpression(ifElse.condition.right, rightRegNum, -1)

            val elseBranchOpcode: Opcode
            val elseBranchFirstReg: Int
            val elseBranchSecondReg: Int
            when(ifElse.condition.operator) {
                "==" -> {
                    elseBranchOpcode = Opcode.BNE
                    elseBranchFirstReg = leftRegNum
                    elseBranchSecondReg = rightRegNum
                }
                "!=" -> {
                    elseBranchOpcode = Opcode.BEQ
                    elseBranchFirstReg = leftRegNum
                    elseBranchSecondReg = rightRegNum
                }
                "<" -> {
                    // else part when left >= right
                    elseBranchOpcode = if(signed) Opcode.BGES else Opcode.BGE
                    elseBranchFirstReg = leftRegNum
                    elseBranchSecondReg = rightRegNum
                }
                ">" -> {
                    // else part when left <= right --> right >= left
                    elseBranchOpcode = if(signed) Opcode.BGES else Opcode.BGE
                    elseBranchFirstReg = rightRegNum
                    elseBranchSecondReg = leftRegNum
                }
                "<=" -> {
                    // else part when left > right
                    elseBranchOpcode = if(signed) Opcode.BGTS else Opcode.BGT
                    elseBranchFirstReg = leftRegNum
                    elseBranchSecondReg = rightRegNum
                }
                ">=" -> {
                    // else part when left < right --> right > left
                    elseBranchOpcode = if(signed) Opcode.BGTS else Opcode.BGT
                    elseBranchFirstReg = rightRegNum
                    elseBranchSecondReg = leftRegNum
                }
                else -> throw AssemblyError("invalid comparison operator")
            }

            if(ifElse.elseScope.children.isNotEmpty()) {
                // if and else parts
                val elseLabel = createLabelName()
                val afterIfLabel = createLabelName()
                addInstr(result, IRInstruction(elseBranchOpcode, irDt, reg1=elseBranchFirstReg, reg2=elseBranchSecondReg, labelSymbol = elseLabel), null)
                result += translateNode(ifElse.ifScope)
                addInstr(result, IRInstruction(Opcode.JUMP, labelSymbol = afterIfLabel), null)
                result += labelFirstChunk(translateNode(ifElse.elseScope), elseLabel)
                result += IRCodeChunk(afterIfLabel, null)
            } else {
                // only if part
                val afterIfLabel = createLabelName()
                addInstr(result, IRInstruction(elseBranchOpcode, irDt, reg1=elseBranchFirstReg, reg2=elseBranchSecondReg, labelSymbol = afterIfLabel), null)
                result += translateNode(ifElse.ifScope)
                result += IRCodeChunk(afterIfLabel, null)
            }
            return result
        }

        fun translateZeroComparison(): IRCodeChunks {
            fun equalOrNotEqualZero(elseBranch: Opcode): IRCodeChunks {
                val result = mutableListOf<IRCodeChunkBase>()
                val leftReg = registers.nextFree()
                result += expressionEval.translateExpression(ifElse.condition.left, leftReg, -1)
                if(ifElse.elseScope.children.isNotEmpty()) {
                    // if and else parts
                    val elseLabel = createLabelName()
                    val afterIfLabel = createLabelName()
                    addInstr(result, IRInstruction(elseBranch, irDt, reg1=leftReg, labelSymbol = elseLabel), null)
                    result += translateNode(ifElse.ifScope)
                    addInstr(result, IRInstruction(Opcode.JUMP, labelSymbol = afterIfLabel), null)
                    result += labelFirstChunk(translateNode(ifElse.elseScope), elseLabel)
                    result += IRCodeChunk(afterIfLabel, null)
                } else {
                    // only if part
                    val afterIfLabel = createLabelName()
                    addInstr(result, IRInstruction(elseBranch, irDt, reg1=leftReg, labelSymbol = afterIfLabel), null)
                    result += translateNode(ifElse.ifScope)
                    result += IRCodeChunk(afterIfLabel, null)
                }
                return result
            }

            return when (ifElse.condition.operator) {
                "==" -> equalOrNotEqualZero(Opcode.BNZ)
                "!=" -> equalOrNotEqualZero(Opcode.BZ)
                "<" -> if(signed) equalOrNotEqualZero(Opcode.BGEZS) else throw AssemblyError("unsigned < 0 shouldn't occur in codegen")
                ">" -> if(signed) equalOrNotEqualZero(Opcode.BLEZS) else throw AssemblyError("unsigned > 0 shouldn't occur in codegen")
                "<=" -> if(signed) equalOrNotEqualZero(Opcode.BGZS) else throw AssemblyError("unsigned <= 0 shouldn't occur in codegen")
                ">=" -> if(signed) equalOrNotEqualZero(Opcode.BLZS) else throw AssemblyError("unsigned >= 0 shouldn't occur in codegen")
                else -> throw AssemblyError("weird operator")
            }
        }

        return if(constValue(ifElse.condition.right)==0.0)
            translateZeroComparison()
        else
            translateNonZeroComparison()
    }

    private fun translate(postIncrDecr: PtPostIncrDecr): IRCodeChunks {
        val operationMem: Opcode
        val operationRegister: Opcode
        when(postIncrDecr.operator) {
            "++" -> {
                operationMem = Opcode.INCM
                operationRegister = Opcode.INC
            }
            "--" -> {
                operationMem = Opcode.DECM
                operationRegister = Opcode.DEC
            }
            else -> throw AssemblyError("weird operator")
        }
        val ident = postIncrDecr.target.identifier
        val memory = postIncrDecr.target.memory
        val array = postIncrDecr.target.array
        val irDt = irType(postIncrDecr.target.type)
        val result = mutableListOf<IRCodeChunkBase>()
        if(ident!=null) {
            addInstr(result, IRInstruction(operationMem, irDt, labelSymbol = ident.name), null)
        } else if(memory!=null) {
            if(memory.address is PtNumber) {
                val address = (memory.address as PtNumber).number.toInt()
                addInstr(result, IRInstruction(operationMem, irDt, value = address), null)
            } else {
                val incReg = registers.nextFree()
                val addressReg = registers.nextFree()
                result += expressionEval.translateExpression(memory.address, addressReg, -1)
                val chunk = IRCodeChunk(null, null)
                chunk += IRInstruction(Opcode.LOADI, irDt, reg1 = incReg, reg2 = addressReg)
                chunk += IRInstruction(operationRegister, irDt, reg1 = incReg)
                chunk += IRInstruction(Opcode.STOREI, irDt, reg1 = incReg, reg2 = addressReg)
                result += chunk
            }
        } else if (array!=null) {
            val variable = array.variable.name
            val itemsize = program.memsizer.memorySize(array.type)
            val fixedIndex = constIntValue(array.index)
            if(fixedIndex!=null) {
                val offset = fixedIndex*itemsize
                addInstr(result, IRInstruction(operationMem, irDt, labelSymbol="$variable+$offset"), null)
            } else {
                val incReg = registers.nextFree()
                val indexReg = registers.nextFree()
                result += expressionEval.translateExpression(array.index, indexReg, -1)
                val chunk = IRCodeChunk(null, null)
                chunk += IRInstruction(Opcode.LOADX, irDt, reg1=incReg, reg2=indexReg, labelSymbol=variable)
                chunk += IRInstruction(operationRegister, irDt, reg1=incReg)
                chunk += IRInstruction(Opcode.STOREX, irDt, reg1=incReg, reg2=indexReg, labelSymbol=variable)
                result += chunk
            }
        } else
            throw AssemblyError("weird assigntarget")

        return result
    }

    private fun translate(repeat: PtRepeatLoop): IRCodeChunks {
        when (constIntValue(repeat.count)) {
            0 -> return emptyList()
            1 -> return translateGroup(repeat.children)
            256 -> {
                // 256 iterations can still be done with just a byte counter if you set it to zero as starting value.
                repeat.children[0] = PtNumber(DataType.UBYTE, 0.0, repeat.count.position)
            }
        }

        val repeatLabel = createLabelName()
        val skipRepeatLabel = createLabelName()
        val counterReg = registers.nextFree()
        val irDt = irType(repeat.count.type)
        val result = mutableListOf<IRCodeChunkBase>()
        result += expressionEval.translateExpression(repeat.count, counterReg, -1)
        addInstr(result, IRInstruction(Opcode.BZ, irDt, reg1=counterReg, labelSymbol = skipRepeatLabel), null)
        result += labelFirstChunk(translateNode(repeat.statements), repeatLabel)
        val chunk = IRCodeChunk(null, null)
        chunk += IRInstruction(Opcode.DEC, irDt, reg1=counterReg)
        chunk += IRInstruction(Opcode.BNZ, irDt, reg1=counterReg, labelSymbol = repeatLabel)
        result += chunk
        result += IRCodeChunk(skipRepeatLabel, null)
        return result
    }

    private fun translate(jump: PtJump): IRCodeChunks {
        val result = mutableListOf<IRCodeChunkBase>()
        val instr = if(jump.address!=null) {
            IRInstruction(Opcode.JUMPA, value = jump.address!!.toInt())
        } else {
            if (jump.generatedLabel != null)
                IRInstruction(Opcode.JUMP, labelSymbol = jump.generatedLabel!!)
            else if (jump.identifier != null)
                IRInstruction(Opcode.JUMP, labelSymbol = jump.identifier!!.name)
            else
                throw AssemblyError("weird jump")
        }
        addInstr(result, instr, null)
        return result
    }

    private fun translateGroup(group: List<PtNode>): IRCodeChunks {
        val result = mutableListOf<IRCodeChunkBase>()
        group.forEach { result += translateNode(it) }
        return result
    }

    private fun translate(ret: PtReturn): IRCodeChunks {
        val result = mutableListOf<IRCodeChunkBase>()
        val value = ret.value
        if(value!=null) {
            // Call Convention: return value is always returned in r0 (or fr0 if float)
            result += if(value.type==DataType.FLOAT)
                expressionEval.translateExpression(value, -1, 0)
            else
                expressionEval.translateExpression(value, 0, -1)
        }
        addInstr(result, IRInstruction(Opcode.RETURN), null)
        return result
    }

    private fun translate(block: PtBlock): IRBlock {
        val irBlock = IRBlock(block.name, block.address, translate(block.alignment), block.position)   // no use for other attributes yet?
        for (child in block.children) {
            when(child) {
                is PtNop -> { /* nothing */ }
                is PtAssignment -> { /* global variable initialization is done elsewhere */ }
                is PtScopeVarsDecls -> { /* vars should be looked up via symbol table */ }
                is PtSub -> {
                    val sub = IRSubroutine(child.name, translate(child.parameters), child.returntype, child.position)
                    for (subchild in child.children) {
                        translateNode(subchild).forEach { sub += it }
                    }
                    irBlock += sub
                }
                is PtAsmSub -> {
                    if(child.address!=null) {
                        // romsub. No codegen needed: calls to this are jumping straight to the address.
                        require(child.children.isEmpty()) {
                            "romsub should be empty at ${child.position}"
                        }
                    } else {
                        // regular asmsub
                        val assemblyChild = child.children.single() as PtInlineAssembly
                        val asmChunk = IRInlineAsmChunk(
                            child.name, assemblyChild.assembly, assemblyChild.isIR, null
                        )
                        irBlock += IRAsmSubroutine(
                            child.name,
                            child.address,
                            child.clobbers,
                            child.parameters.map { IRAsmSubroutine.IRAsmParam(it.second, it.first.type) },        // note: the name of the asmsub param is not used anymore.
                            child.returnTypes.zip(child.retvalRegisters).map { IRAsmSubroutine.IRAsmParam(it.second, it.first) },
                            asmChunk,
                            child.position
                        )
                    }
                }
                is PtInlineAssembly -> {
                    irBlock += IRInlineAsmChunk(null, child.assembly, child.isIR, null)
                }
                is PtIncludeBinary -> {
                    irBlock += IRInlineBinaryChunk(null, readBinaryData(child), null)
                }
                is PtLabel -> {
                    irBlock += IRCodeChunk(child.name, null)
                }
                else -> TODO("weird child node $child")
            }
        }
        return irBlock
    }

    private fun translate(parameters: List<PtSubroutineParameter>) =
        parameters.map {
<<<<<<< HEAD
            val flattenedName = it.definingISub()!!.name + "." + it.name
=======
            val flattenedName = it.definingSub()!!.name + "." + it.name
>>>>>>> 4403e4ed
            val orig = symbolTable.flat.getValue(flattenedName) as StStaticVariable
            IRSubroutine.IRParam(flattenedName, orig.dt)
        }

    private fun translate(alignment: PtBlock.BlockAlignment): IRBlock.BlockAlignment {
        return when(alignment) {
            PtBlock.BlockAlignment.NONE -> IRBlock.BlockAlignment.NONE
            PtBlock.BlockAlignment.WORD -> IRBlock.BlockAlignment.WORD
            PtBlock.BlockAlignment.PAGE -> IRBlock.BlockAlignment.PAGE
        }
    }


    internal fun irType(type: DataType): IRDataType {
        return when(type) {
            DataType.BOOL,
            DataType.UBYTE,
            DataType.BYTE -> IRDataType.BYTE
            DataType.UWORD,
            DataType.WORD -> IRDataType.WORD
            DataType.FLOAT -> IRDataType.FLOAT
            in PassByReferenceDatatypes -> IRDataType.WORD
            else -> throw AssemblyError("no IR datatype for $type")
        }
    }

    private var labelSequenceNumber = 0
    internal fun createLabelName(): String {
        labelSequenceNumber++
        return "prog8_label_gen_$labelSequenceNumber"
    }

    internal fun translateBuiltinFunc(call: PtBuiltinFunctionCall, resultRegister: Int): IRCodeChunks =
        builtinFuncGen.translate(call, resultRegister)

    internal fun isZero(expression: PtExpression): Boolean = expression is PtNumber && expression.number==0.0

    internal fun isOne(expression: PtExpression): Boolean = expression is PtNumber && expression.number==1.0
}<|MERGE_RESOLUTION|>--- conflicted
+++ resolved
@@ -1228,11 +1228,7 @@
 
     private fun translate(parameters: List<PtSubroutineParameter>) =
         parameters.map {
-<<<<<<< HEAD
-            val flattenedName = it.definingISub()!!.name + "." + it.name
-=======
             val flattenedName = it.definingSub()!!.name + "." + it.name
->>>>>>> 4403e4ed
             val orig = symbolTable.flat.getValue(flattenedName) as StStaticVariable
             IRSubroutine.IRParam(flattenedName, orig.dt)
         }
