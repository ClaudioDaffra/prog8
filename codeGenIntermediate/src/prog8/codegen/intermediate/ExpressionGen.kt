package prog8.codegen.intermediate

import prog8.code.StRomSub
import prog8.code.StStaticVariable
import prog8.code.StSub
import prog8.code.ast.*
import prog8.code.core.*
import prog8.intermediate.*


internal class ExpressionGen(private val codeGen: IRCodeGen) {
    fun translateExpression(expr: PtExpression, resultRegister: Int, resultFpRegister: Int): IRCodeChunks {
        require(codeGen.registers.peekNext() > resultRegister)

        return when (expr) {
            is PtMachineRegister -> {
                if(resultRegister!=expr.register) {
                    val vmDt = codeGen.irType(expr.type)
                    val code = IRCodeChunk(null, expr.position, null)
                    code += IRInstruction(Opcode.LOADR, vmDt, reg1=resultRegister, reg2=expr.register)
                    listOf(code)
                } else {
                    emptyList()
                }
            }
            is PtNumber -> {
                val vmDt = codeGen.irType(expr.type)
                val code = IRCodeChunk(null, expr.position, null)
                code += if(vmDt==IRDataType.FLOAT)
                    IRInstruction(Opcode.LOAD, vmDt, fpReg1 = resultFpRegister, fpValue = expr.number.toFloat())
                else
                    IRInstruction(Opcode.LOAD, vmDt, reg1=resultRegister, value=expr.number.toInt())
                listOf(code)
            }
            is PtIdentifier -> {
                val vmDt = codeGen.irType(expr.type)
                val symbol = expr.targetName.joinToString(".")
                val code = IRCodeChunk(null, expr.position, null)
                code += if (expr.type in PassByValueDatatypes) {
                    if(vmDt==IRDataType.FLOAT)
                        IRInstruction(Opcode.LOADM, vmDt, fpReg1 = resultFpRegister, labelSymbol = symbol)
                    else
                        IRInstruction(Opcode.LOADM, vmDt, reg1 = resultRegister, labelSymbol = symbol)
                } else {
                    // for strings and arrays etc., load the *address* of the value instead
                    IRInstruction(Opcode.LOAD, vmDt, reg1 = resultRegister, labelSymbol = symbol)
                }
                listOf(code)
            }
            is PtAddressOf -> {
                val vmDt = codeGen.irType(expr.type)
                val symbol = expr.identifier.targetName.joinToString(".")
                // note: LOAD <symbol>  gets you the address of the symbol, whereas LOADM <symbol> would get you the value stored at that location
                val code = IRCodeChunk(null, expr.position, null)
                code += IRInstruction(Opcode.LOAD, vmDt, reg1=resultRegister, labelSymbol = symbol)
                listOf(code)
            }
            is PtMemoryByte -> {
                val result = mutableListOf<IRCodeChunkBase>()
                if(expr.address is PtNumber) {
                    val address = (expr.address as PtNumber).number.toInt()
                    addInstr(result, IRInstruction(Opcode.LOADM, IRDataType.BYTE, reg1=resultRegister, value = address), null, expr.position)
                } else {
                    val addressRegister = codeGen.registers.nextFree()
                    result += translateExpression(expr.address, addressRegister, -1)
                    addInstr(result, IRInstruction(Opcode.LOADI, IRDataType.BYTE, reg1=resultRegister, reg2=addressRegister), null, expr.position)
                }
                result
            }
            is PtTypeCast -> {
                translate(expr, resultRegister, resultFpRegister)
            }
            is PtPrefix -> {
                translate(expr, resultRegister)
            }
            is PtArrayIndexer -> {
                translate(expr, resultRegister, resultFpRegister)
            }
            is PtBinaryExpression -> {
                translate(expr, resultRegister, resultFpRegister)
            }
            is PtBuiltinFunctionCall -> {
                codeGen.translateBuiltinFunc(expr, resultRegister)
            }
            is PtFunctionCall -> {
                translate(expr, resultRegister, resultFpRegister)
            }
            is PtContainmentCheck -> {
                translate(expr, resultRegister, resultFpRegister)
            }
<<<<<<< HEAD
=======
            is PtTypeCast -> code += translate(expr, resultRegister, resultFpRegister)
            is PtPrefix -> code += translate(expr, resultRegister, resultFpRegister)
            is PtArrayIndexer -> code += translate(expr, resultRegister, resultFpRegister)
            is PtBinaryExpression -> code += translate(expr, resultRegister, resultFpRegister)
            is PtBuiltinFunctionCall -> code += codeGen.translateBuiltinFunc(expr, resultRegister)
            is PtFunctionCall -> code += translate(expr, resultRegister, resultFpRegister)
            is PtContainmentCheck -> code += translate(expr, resultRegister, resultFpRegister)
>>>>>>> 5b35232a
            is PtRange,
            is PtArray,
            is PtString -> throw AssemblyError("range/arrayliteral/string should no longer occur as expression")
            else -> throw AssemblyError("weird expression")
        }
    }

    private fun translate(check: PtContainmentCheck, resultRegister: Int, resultFpRegister: Int): IRCodeChunks {
        val result = mutableListOf<IRCodeChunkBase>()
        result += translateExpression(check.element, resultRegister, -1)   // load the element to check in resultRegister
        val iterable = codeGen.symbolTable.flat.getValue(check.iterable.targetName) as StStaticVariable
        when(iterable.dt) {
            DataType.STR -> {
                val call = PtFunctionCall(listOf("prog8_lib", "string_contains"), false, DataType.UBYTE, check.position)
                call.children.add(check.element)
                call.children.add(check.iterable)
                result += translate(call, resultRegister, resultFpRegister)
            }
            DataType.ARRAY_UB, DataType.ARRAY_B -> {
                val call = PtFunctionCall(listOf("prog8_lib", "bytearray_contains"), false, DataType.UBYTE, check.position)
                call.children.add(check.element)
                call.children.add(check.iterable)
                call.children.add(PtNumber(DataType.UBYTE, iterable.length!!.toDouble(), iterable.position))
                result += translate(call, resultRegister, resultFpRegister)
            }
            DataType.ARRAY_UW, DataType.ARRAY_W -> {
                val call = PtFunctionCall(listOf("prog8_lib", "wordarray_contains"), false, DataType.UBYTE, check.position)
                call.children.add(check.element)
                call.children.add(check.iterable)
                call.children.add(PtNumber(DataType.UBYTE, iterable.length!!.toDouble(), iterable.position))
                result += translate(call, resultRegister, resultFpRegister)
            }
            DataType.ARRAY_F -> throw AssemblyError("containment check in float-array not supported")
            else -> throw AssemblyError("weird iterable dt ${iterable.dt} for ${check.iterable.targetName}")
        }
        return result
    }

    private fun translate(arrayIx: PtArrayIndexer, resultRegister: Int, resultFpRegister: Int): IRCodeChunks {
        val eltSize = codeGen.program.memsizer.memorySize(arrayIx.type)
        val vmDt = codeGen.irType(arrayIx.type)
        val result = mutableListOf<IRCodeChunkBase>()
        val idxReg = codeGen.registers.nextFree()
        val arrayVarSymbol = arrayIx.variable.targetName.joinToString(".")

        if(arrayIx.variable.type==DataType.UWORD) {
            // indexing a pointer var instead of a real array or string
            if(eltSize!=1)
                throw AssemblyError("non-array var indexing requires bytes dt")
            if(arrayIx.index.type!=DataType.UBYTE)
                throw AssemblyError("non-array var indexing requires bytes index")
            result += translateExpression(arrayIx.index, idxReg, -1)
            addInstr(result, IRInstruction(Opcode.LOADIX, vmDt, reg1=resultRegister, reg2=idxReg, labelSymbol = arrayVarSymbol), null, arrayIx.position)
            return result
        }

        if(arrayIx.index is PtNumber) {
            val memOffset = ((arrayIx.index as PtNumber).number.toInt() * eltSize).toString()
            if(vmDt==IRDataType.FLOAT)
                addInstr(result, IRInstruction(Opcode.LOADM, IRDataType.FLOAT, fpReg1=resultFpRegister, labelSymbol = "$arrayVarSymbol+$memOffset"), null, arrayIx.position)
            else
                addInstr(result, IRInstruction(Opcode.LOADM, vmDt, reg1=resultRegister, labelSymbol = "$arrayVarSymbol+$memOffset"), null, arrayIx.position)
        } else {
            result += translateExpression(arrayIx.index, idxReg, -1)
            if(eltSize>1)
                result += codeGen.multiplyByConst(IRDataType.BYTE, idxReg, eltSize, arrayIx.position)
            if(vmDt==IRDataType.FLOAT)
                addInstr(result, IRInstruction(Opcode.LOADX, IRDataType.FLOAT, fpReg1 = resultFpRegister, reg1=idxReg, labelSymbol = arrayVarSymbol), null, arrayIx.position)
            else
                addInstr(result, IRInstruction(Opcode.LOADX, vmDt, reg1=resultRegister, reg2=idxReg, labelSymbol = arrayVarSymbol), null, arrayIx.position)
        }
        return result
    }

<<<<<<< HEAD
    private fun translate(expr: PtPrefix, resultRegister: Int): IRCodeChunks {
        val result = mutableListOf<IRCodeChunkBase>()
        result += translateExpression(expr.value, resultRegister, -1)
        val vmDt = codeGen.irType(expr.type)
        when(expr.operator) {
            "+" -> { }
            "-" -> addInstr(result, IRInstruction(Opcode.NEG, vmDt, reg1 = resultRegister), null, expr.position)
=======
    private fun translate(expr: PtPrefix, resultRegister: Int, resultFpRegister: Int): IRCodeChunk {
        val code = IRCodeChunk(expr.position)
        code += translateExpression(expr.value, resultRegister, resultFpRegister)
        val vmDt = codeGen.irType(expr.type)
        when(expr.operator) {
            "+" -> { }
            "-" -> {
                if(vmDt==IRDataType.FLOAT)
                    code += IRInstruction(Opcode.NEG, vmDt, fpReg1 = resultFpRegister)
                else
                    code += IRInstruction(Opcode.NEG, vmDt, reg1 = resultRegister)
            }
>>>>>>> 5b35232a
            "~" -> {
                val mask = if(vmDt==IRDataType.BYTE) 0x00ff else 0xffff
                addInstr(result, IRInstruction(Opcode.XOR, vmDt, reg1 = resultRegister, value = mask), null, expr.position)
            }
            else -> throw AssemblyError("weird prefix operator")
        }
        return result
    }

    private fun translate(cast: PtTypeCast, predefinedResultRegister: Int, predefinedResultFpRegister: Int): IRCodeChunks {
        if(cast.type==cast.value.type)
            return emptyList()
        val result = mutableListOf<IRCodeChunkBase>()
        val actualResultFpReg = if(predefinedResultFpRegister>=0) predefinedResultFpRegister else codeGen.registers.nextFreeFloat()
        val actualResultReg = if(predefinedResultRegister>=0) predefinedResultRegister else codeGen.registers.nextFree()
        if(cast.value.type==DataType.FLOAT) {
            // a cast from float to integer, so evaluate the value into a float register first
            result += translateExpression(cast.value, -1, actualResultFpReg)
        }
        else
            result += translateExpression(cast.value, actualResultReg, -1)
        when(cast.type) {
            DataType.UBYTE -> {
                when(cast.value.type) {
                    DataType.BYTE, DataType.UWORD, DataType.WORD -> { /* just keep the LSB as it is */ }
                    DataType.FLOAT -> addInstr(result, IRInstruction(Opcode.FTOUB, IRDataType.FLOAT, reg1=actualResultReg, fpReg1 = actualResultFpReg), null, cast.position)
                    else -> throw AssemblyError("weird cast value type")
                }
            }
            DataType.BYTE -> {
                when(cast.value.type) {
                    DataType.UBYTE, DataType.UWORD, DataType.WORD -> { /* just keep the LSB as it is */ }
                    DataType.FLOAT -> addInstr(result, IRInstruction(Opcode.FTOSB, IRDataType.FLOAT, reg1=actualResultReg, fpReg1 = actualResultFpReg), null, cast.position)
                    else -> throw AssemblyError("weird cast value type")
                }
            }
            DataType.UWORD -> {
                when(cast.value.type) {
                    DataType.BYTE -> {
                        // byte -> uword:   sign extend
                        addInstr(result, IRInstruction(Opcode.EXTS, type = IRDataType.BYTE, reg1 = actualResultReg), null, cast.position)
                    }
                    DataType.UBYTE -> {
                        // ubyte -> uword:   sign extend
                        addInstr(result, IRInstruction(Opcode.EXT, type = IRDataType.BYTE, reg1 = actualResultReg), null, cast.position)
                    }
                    DataType.WORD -> { }
                    DataType.FLOAT -> {
                        addInstr(result, IRInstruction(Opcode.FTOUW, IRDataType.FLOAT, reg1=actualResultReg, fpReg1 = actualResultFpReg), null, cast.position)
                    }
                    else -> throw AssemblyError("weird cast value type")
                }
            }
            DataType.WORD -> {
                when(cast.value.type) {
                    DataType.BYTE -> {
                        // byte -> word:   sign extend
                        addInstr(result, IRInstruction(Opcode.EXTS, type = IRDataType.BYTE, reg1 = actualResultReg), null, cast.position)
                    }
                    DataType.UBYTE -> {
                        // byte -> word:   sign extend
                        addInstr(result, IRInstruction(Opcode.EXT, type = IRDataType.BYTE, reg1 = actualResultReg), null, cast.position)
                    }
                    DataType.UWORD -> { }
                    DataType.FLOAT -> {
                        addInstr(result, IRInstruction(Opcode.FTOSW, IRDataType.FLOAT, reg1=actualResultReg, fpReg1 = actualResultFpReg), null, cast.position)
                    }
                    else -> throw AssemblyError("weird cast value type")
                }
            }
            DataType.FLOAT -> {
                val instr = when(cast.value.type) {
                    DataType.UBYTE -> IRInstruction(Opcode.FFROMUB, IRDataType.FLOAT, reg1=actualResultReg, fpReg1 = actualResultFpReg)
                    DataType.BYTE -> IRInstruction(Opcode.FFROMSB, IRDataType.FLOAT, reg1=actualResultReg, fpReg1 = actualResultFpReg)
                    DataType.UWORD -> IRInstruction(Opcode.FFROMUW, IRDataType.FLOAT, reg1=actualResultReg, fpReg1 = actualResultFpReg)
                    DataType.WORD -> IRInstruction(Opcode.FFROMSW, IRDataType.FLOAT, reg1=actualResultReg, fpReg1 = actualResultFpReg)
                    else -> throw AssemblyError("weird cast value type")
                }
                addInstr(result, instr, null, cast.position)
            }
            else -> throw AssemblyError("weird cast type")
        }
        return result
    }

    private fun translate(binExpr: PtBinaryExpression, resultRegister: Int, resultFpRegister: Int): IRCodeChunks {
        val vmDt = codeGen.irType(binExpr.left.type)
        val signed = binExpr.left.type in SignedDatatypes
        return when(binExpr.operator) {
            "+" -> operatorPlus(binExpr, vmDt, resultRegister, resultFpRegister)
            "-" -> operatorMinus(binExpr, vmDt, resultRegister, resultFpRegister)
            "*" -> operatorMultiply(binExpr, vmDt, resultRegister, resultFpRegister)
            "/" -> operatorDivide(binExpr, vmDt, resultRegister, resultFpRegister, signed)
            "%" -> operatorModulo(binExpr, vmDt, resultRegister)
            "|" -> operatorOr(binExpr, vmDt, resultRegister)
            "&" -> operatorAnd(binExpr, vmDt, resultRegister)
            "^" -> operatorXor(binExpr, vmDt, resultRegister)
            "<<" -> operatorShiftLeft(binExpr, vmDt, resultRegister)
            ">>" -> operatorShiftRight(binExpr, vmDt, resultRegister, signed)
            "==" -> operatorEquals(binExpr, vmDt, resultRegister, false)
            "!=" -> operatorEquals(binExpr, vmDt, resultRegister, true)
            "<" -> operatorLessThan(binExpr, vmDt, resultRegister, signed, false)
            ">" -> operatorGreaterThan(binExpr, vmDt, resultRegister, signed, false)
            "<=" -> operatorLessThan(binExpr, vmDt, resultRegister, signed, true)
            ">=" -> operatorGreaterThan(binExpr, vmDt, resultRegister, signed, true)
            else -> throw AssemblyError("weird operator ${binExpr.operator}")
        }
    }

    private fun operatorGreaterThan(
        binExpr: PtBinaryExpression,
        vmDt: IRDataType,
        resultRegister: Int,
        signed: Boolean,
        greaterEquals: Boolean
    ): IRCodeChunks {
        val result = mutableListOf<IRCodeChunkBase>()
        if(vmDt==IRDataType.FLOAT) {
            val leftFpReg = codeGen.registers.nextFreeFloat()
            val rightFpReg = codeGen.registers.nextFreeFloat()
            val zeroRegister = codeGen.registers.nextFree()
            result += translateExpression(binExpr.left, -1, leftFpReg)
            result += translateExpression(binExpr.right, -1, rightFpReg)
            addInstr(result, IRInstruction(Opcode.FCOMP, IRDataType.FLOAT, reg1=resultRegister, fpReg1 = leftFpReg, fpReg2 = rightFpReg), null, binExpr.position)
            addInstr(result, IRInstruction(Opcode.LOAD, IRDataType.BYTE, reg1=zeroRegister, value=0), null, binExpr.position)
            val ins = if (signed) {
                if (greaterEquals) Opcode.SGES else Opcode.SGTS
            } else {
                if (greaterEquals) Opcode.SGE else Opcode.SGT
            }
            addInstr(result, IRInstruction(ins, IRDataType.BYTE, reg1 = resultRegister, reg2 = zeroRegister), null, binExpr.position)
        } else {
            if(binExpr.left.type==DataType.STR && binExpr.right.type==DataType.STR) {
                val comparisonCall = PtFunctionCall(listOf("prog8_lib", "string_compare"), false, DataType.BYTE, Position.DUMMY)
                comparisonCall.children.add(binExpr.left)
                comparisonCall.children.add(binExpr.right)
                result += translate(comparisonCall, resultRegister, -1)
                val zeroRegister = codeGen.registers.nextFree()
                addInstr(result, IRInstruction(Opcode.LOAD, IRDataType.BYTE, reg1=zeroRegister, value=0), null, binExpr.position)
                val instr = if(greaterEquals)
                    IRInstruction(Opcode.SGES, IRDataType.BYTE, reg1=resultRegister, reg2=zeroRegister)
                else
                    IRInstruction(Opcode.SGTS, IRDataType.BYTE, reg1=resultRegister, reg2=zeroRegister)
                addInstr(result, instr, null, binExpr.position)
            } else {
                val rightResultReg = codeGen.registers.nextFree()
                result += translateExpression(binExpr.left, resultRegister, -1)
                result += translateExpression(binExpr.right, rightResultReg, -1)
                val ins = if (signed) {
                    if (greaterEquals) Opcode.SGES else Opcode.SGTS
                } else {
                    if (greaterEquals) Opcode.SGE else Opcode.SGT
                }
                addInstr(result, IRInstruction(ins, vmDt, reg1 = resultRegister, reg2 = rightResultReg), null, binExpr.position)
            }
        }
        return result
    }

    private fun operatorLessThan(
        binExpr: PtBinaryExpression,
        vmDt: IRDataType,
        resultRegister: Int,
        signed: Boolean,
        lessEquals: Boolean
    ): IRCodeChunks {
        val result = mutableListOf<IRCodeChunkBase>()
        if(vmDt==IRDataType.FLOAT) {
            val leftFpReg = codeGen.registers.nextFreeFloat()
            val rightFpReg = codeGen.registers.nextFreeFloat()
            val zeroRegister = codeGen.registers.nextFree()
            result += translateExpression(binExpr.left, -1, leftFpReg)
            result += translateExpression(binExpr.right, -1, rightFpReg)
            addInstr(result, IRInstruction(Opcode.FCOMP, IRDataType.FLOAT, reg1=resultRegister, fpReg1 = leftFpReg, fpReg2 = rightFpReg), null, binExpr.position)
            addInstr(result, IRInstruction(Opcode.LOAD, IRDataType.BYTE, reg1=zeroRegister, value=0), null, binExpr.position)
            val ins = if (signed) {
                if (lessEquals) Opcode.SLES else Opcode.SLTS
            } else {
                if (lessEquals) Opcode.SLE else Opcode.SLT
            }
            addInstr(result, IRInstruction(ins, IRDataType.BYTE, reg1 = resultRegister, reg2 = zeroRegister), null, binExpr.position)
        } else {
            if(binExpr.left.type==DataType.STR && binExpr.right.type==DataType.STR) {
                val comparisonCall = PtFunctionCall(listOf("prog8_lib", "string_compare"), false, DataType.BYTE, Position.DUMMY)
                comparisonCall.children.add(binExpr.left)
                comparisonCall.children.add(binExpr.right)
                result += translate(comparisonCall, resultRegister, -1)
                val zeroRegister = codeGen.registers.nextFree()
                addInstr(result, IRInstruction(Opcode.LOAD, IRDataType.BYTE, reg1=zeroRegister, value=0), null, binExpr.position)
                val ins = if(lessEquals)
                    IRInstruction(Opcode.SLES, IRDataType.BYTE, reg1=resultRegister, reg2=zeroRegister)
                else
                    IRInstruction(Opcode.SLTS, IRDataType.BYTE, reg1=resultRegister, reg2=zeroRegister)
                addInstr(result, ins, null, binExpr.position)
            } else {
                val rightResultReg = codeGen.registers.nextFree()
                result += translateExpression(binExpr.left, resultRegister, -1)
                result += translateExpression(binExpr.right, rightResultReg, -1)
                val ins = if (signed) {
                    if (lessEquals) Opcode.SLES else Opcode.SLTS
                } else {
                    if (lessEquals) Opcode.SLE else Opcode.SLT
                }
                addInstr(result, IRInstruction(ins, vmDt, reg1 = resultRegister, reg2 = rightResultReg), null, binExpr.position)
            }
        }
        return result
    }

    private fun operatorEquals(binExpr: PtBinaryExpression, vmDt: IRDataType, resultRegister: Int, notEquals: Boolean): IRCodeChunks {
        val result = mutableListOf<IRCodeChunkBase>()
        if(vmDt==IRDataType.FLOAT) {
            val leftFpReg = codeGen.registers.nextFreeFloat()
            val rightFpReg = codeGen.registers.nextFreeFloat()
            result += translateExpression(binExpr.left, -1, leftFpReg)
            result += translateExpression(binExpr.right, -1, rightFpReg)
            if (notEquals) {
                addInstr(result, IRInstruction(Opcode.FCOMP, IRDataType.FLOAT, reg1=resultRegister, fpReg1 = leftFpReg, fpReg2 = rightFpReg), null, binExpr.position)
            } else {
                val label = codeGen.createLabelName()
                val valueReg = codeGen.registers.nextFree()
                addInstr(result, IRInstruction(Opcode.LOAD, IRDataType.BYTE, reg1=resultRegister, value=1), null, binExpr.position)
                addInstr(result, IRInstruction(Opcode.FCOMP, IRDataType.FLOAT, reg1=valueReg, fpReg1 = leftFpReg, fpReg2 = rightFpReg), null, binExpr.position)
                addInstr(result, IRInstruction(Opcode.BZ, IRDataType.BYTE, reg1=valueReg, labelSymbol = label), null, binExpr.position)
                addInstr(result, IRInstruction(Opcode.LOAD, IRDataType.BYTE, reg1=resultRegister, value=0), null, binExpr.position)
                result += IRCodeChunk(label, binExpr.position, null)
            }
        } else {
            if(binExpr.left.type==DataType.STR && binExpr.right.type==DataType.STR) {
                val comparisonCall = PtFunctionCall(listOf("prog8_lib", "string_compare"), false, DataType.BYTE, Position.DUMMY)
                comparisonCall.children.add(binExpr.left)
                comparisonCall.children.add(binExpr.right)
                result += translate(comparisonCall, resultRegister, -1)
                if(!notEquals)
                    addInstr(result, IRInstruction(Opcode.INV, vmDt, reg1=resultRegister), null, binExpr.position)
                addInstr(result, IRInstruction(Opcode.AND, vmDt, reg1=resultRegister, value=1), null, binExpr.position)
            } else {
                val rightResultReg = codeGen.registers.nextFree()
                result += translateExpression(binExpr.left, resultRegister, -1)
                result += translateExpression(binExpr.right, rightResultReg, -1)
                val opcode = if (notEquals) Opcode.SNE else Opcode.SEQ
                addInstr(result, IRInstruction(opcode, vmDt, reg1 = resultRegister, reg2 = rightResultReg), null, binExpr.position)
            }
        }
        return result
    }

    private fun operatorShiftRight(binExpr: PtBinaryExpression, vmDt: IRDataType, resultRegister: Int, signed: Boolean): IRCodeChunks {
        val result = mutableListOf<IRCodeChunkBase>()
        if(codeGen.isOne(binExpr.right)) {
            result += translateExpression(binExpr.left, resultRegister, -1)
            val opc = if (signed) Opcode.ASR else Opcode.LSR
            addInstr(result, IRInstruction(opc, vmDt, reg1 = resultRegister), null, binExpr.position)
        } else {
            val rightResultReg = codeGen.registers.nextFree()
            result += translateExpression(binExpr.left, resultRegister, -1)
            result += translateExpression(binExpr.right, rightResultReg, -1)
            val opc = if (signed) Opcode.ASRN else Opcode.LSRN
            addInstr(result, IRInstruction(opc, vmDt, reg1 = resultRegister, reg2 = rightResultReg), null, binExpr.position)
        }
        return result
    }

    internal fun operatorShiftRightInplace(knownAddress: Int?, symbol: String?, vmDt: IRDataType, signed: Boolean, operand: PtExpression): IRCodeChunks {
        val result = mutableListOf<IRCodeChunkBase>()
        if(codeGen.isOne(operand)) {
            val opc = if (signed) Opcode.ASRM else Opcode.LSRM
            val ins = if(knownAddress!=null)
                IRInstruction(opc, vmDt, value=knownAddress)
            else
                IRInstruction(opc, vmDt, labelSymbol = symbol)
            addInstr(result, ins, null, operand.position)
        } else {
            val operandReg = codeGen.registers.nextFree()
            result += translateExpression(operand, operandReg, -1)
            val opc = if (signed) Opcode.ASRNM else Opcode.LSRNM
            val ins = if(knownAddress!=null)
                IRInstruction(opc, vmDt, reg1 = operandReg, value=knownAddress)
            else
                IRInstruction(opc, vmDt, reg1 = operandReg, labelSymbol = symbol)
            addInstr(result, ins, null, operand.position)
        }
        return result
    }

    private fun operatorShiftLeft(binExpr: PtBinaryExpression, vmDt: IRDataType, resultRegister: Int): IRCodeChunks {
        val result = mutableListOf<IRCodeChunkBase>()
        if(codeGen.isOne(binExpr.right)){
            result += translateExpression(binExpr.left, resultRegister, -1)
            addInstr(result, IRInstruction(Opcode.LSL, vmDt, reg1=resultRegister), null, binExpr.position)
        } else {
            val rightResultReg = codeGen.registers.nextFree()
            result += translateExpression(binExpr.left, resultRegister, -1)
            result += translateExpression(binExpr.right, rightResultReg, -1)
            addInstr(result, IRInstruction(Opcode.LSLN, vmDt, reg1=resultRegister, rightResultReg), null, binExpr.position)
        }
        return result
    }

    internal fun operatorShiftLeftInplace(knownAddress: Int?, symbol: String?, vmDt: IRDataType, operand: PtExpression): IRCodeChunks {
        val result = mutableListOf<IRCodeChunkBase>()
        if(codeGen.isOne(operand)){
            addInstr(result, if(knownAddress!=null)
                IRInstruction(Opcode.LSLM, vmDt, value=knownAddress)
            else
                IRInstruction(Opcode.LSLM, vmDt, labelSymbol = symbol)
                , null, operand.position)
        } else {
            val operandReg = codeGen.registers.nextFree()
            result += translateExpression(operand, operandReg, -1)
            addInstr(result, if(knownAddress!=null)
                IRInstruction(Opcode.LSLNM, vmDt, reg1=operandReg, value=knownAddress)
            else
                IRInstruction(Opcode.LSLNM, vmDt, reg1=operandReg, labelSymbol = symbol)
                ,null, operand.position)
        }
        return result
    }

    private fun operatorXor(binExpr: PtBinaryExpression, vmDt: IRDataType, resultRegister: Int): IRCodeChunks {
        val result = mutableListOf<IRCodeChunkBase>()
        if(binExpr.right is PtNumber) {
            result += translateExpression(binExpr.left, resultRegister, -1)
            addInstr(result, IRInstruction(Opcode.XOR, vmDt, reg1 = resultRegister, value=(binExpr.right as PtNumber).number.toInt()), null, binExpr.position)
        } else {
            val rightResultReg = codeGen.registers.nextFree()
            result += translateExpression(binExpr.left, resultRegister, -1)
            result += translateExpression(binExpr.right, rightResultReg, -1)
            addInstr(result, IRInstruction(Opcode.XORR, vmDt, reg1 = resultRegister, reg2 = rightResultReg), null, binExpr.position)
        }
        return result
    }

    internal fun operatorXorInplace(knownAddress: Int?, symbol: String?, vmDt: IRDataType, operand: PtExpression): IRCodeChunks {
        val result = mutableListOf<IRCodeChunkBase>()
        val operandReg = codeGen.registers.nextFree()
        result += translateExpression(operand, operandReg, -1)
        addInstr(result, if(knownAddress!=null)
            IRInstruction(Opcode.XORM, vmDt, reg1=operandReg, value = knownAddress)
        else
            IRInstruction(Opcode.XORM, vmDt, reg1=operandReg, labelSymbol = symbol)
            ,null, operand.position)
        return result
    }

    private fun operatorAnd(binExpr: PtBinaryExpression, vmDt: IRDataType, resultRegister: Int): IRCodeChunks {
        val result = mutableListOf<IRCodeChunkBase>()
        if(binExpr.right is PtNumber) {
            result += translateExpression(binExpr.left, resultRegister, -1)
            addInstr(result, IRInstruction(Opcode.AND, vmDt, reg1 = resultRegister, value=(binExpr.right as PtNumber).number.toInt()), null, binExpr.position)
        } else {
            val rightResultReg = codeGen.registers.nextFree()
            result += translateExpression(binExpr.left, resultRegister, -1)
            result += translateExpression(binExpr.right, rightResultReg, -1)
            addInstr(result, IRInstruction(Opcode.ANDR, vmDt, reg1 = resultRegister, reg2 = rightResultReg), null, binExpr.position)
        }
        return result
    }

    internal  fun operatorAndInplace(knownAddress: Int?, symbol: String?, vmDt: IRDataType, operand: PtExpression): IRCodeChunks {
        val result = mutableListOf<IRCodeChunkBase>()
        val operandReg = codeGen.registers.nextFree()
        result += translateExpression(operand, operandReg, -1)
        addInstr(result, if(knownAddress!=null)
            IRInstruction(Opcode.ANDM, vmDt, reg1=operandReg, value=knownAddress)
        else
            IRInstruction(Opcode.ANDM, vmDt, reg1=operandReg, labelSymbol = symbol)
            ,null, operand.position)
        return result
    }

    private fun operatorOr(binExpr: PtBinaryExpression, vmDt: IRDataType, resultRegister: Int): IRCodeChunks {
        val result = mutableListOf<IRCodeChunkBase>()
        if(binExpr.right is PtNumber) {
            result += translateExpression(binExpr.left, resultRegister, -1)
            addInstr(result, IRInstruction(Opcode.OR, vmDt, reg1 = resultRegister, value=(binExpr.right as PtNumber).number.toInt()), null, binExpr.position)
        } else {
            val rightResultReg = codeGen.registers.nextFree()
            result += translateExpression(binExpr.left, resultRegister, -1)
            result += translateExpression(binExpr.right, rightResultReg, -1)
            addInstr(result, IRInstruction(Opcode.ORR, vmDt, reg1 = resultRegister, reg2 = rightResultReg), null, binExpr.position)
        }
        return result
    }

    internal fun operatorOrInplace(knownAddress: Int?, symbol: String?, vmDt: IRDataType, operand: PtExpression): IRCodeChunks {
        val result = mutableListOf<IRCodeChunkBase>()
        val operandReg = codeGen.registers.nextFree()
        result += translateExpression(operand, operandReg, -1)
        addInstr(result, if(knownAddress!=null)
            IRInstruction(Opcode.ORM, vmDt, reg1=operandReg, value = knownAddress)
        else
            IRInstruction(Opcode.ORM, vmDt, reg1=operandReg, labelSymbol = symbol)
            , null, operand.position)
        return result
    }

    private fun operatorModulo(binExpr: PtBinaryExpression, vmDt: IRDataType, resultRegister: Int): IRCodeChunks {
        require(vmDt!=IRDataType.FLOAT) {"floating-point modulo not supported"}
        val result = mutableListOf<IRCodeChunkBase>()
        val rightResultReg = codeGen.registers.nextFree()
        if(binExpr.right is PtNumber) {
            result += translateExpression(binExpr.left, resultRegister, -1)
            addInstr(result, IRInstruction(Opcode.MOD, vmDt, reg1 = resultRegister, value=(binExpr.right as PtNumber).number.toInt()), null, binExpr.position)
        } else {
            result += translateExpression(binExpr.left, resultRegister, -1)
            result += translateExpression(binExpr.right, rightResultReg, -1)
            addInstr(result, IRInstruction(Opcode.MODR, vmDt, reg1 = resultRegister, reg2 = rightResultReg), null, binExpr.position)
        }
        return result
    }

    private fun operatorDivide(binExpr: PtBinaryExpression,
                               vmDt: IRDataType,
                               resultRegister: Int,
                               resultFpRegister: Int,
                               signed: Boolean): IRCodeChunks {
        val result = mutableListOf<IRCodeChunkBase>()
        val constFactorRight = binExpr.right as? PtNumber
        if(vmDt==IRDataType.FLOAT) {
            if(constFactorRight!=null && constFactorRight.type!=DataType.FLOAT) {
                result += translateExpression(binExpr.left, -1, resultFpRegister)
                val factor = constFactorRight.number.toFloat()
                result += codeGen.divideByConstFloat(resultFpRegister, factor, binExpr.position)
            } else {
                val rightResultFpReg = codeGen.registers.nextFreeFloat()
                result += translateExpression(binExpr.left, -1, resultFpRegister)
                result += translateExpression(binExpr.right, -1, rightResultFpReg)
                addInstr(result, if(signed)
                    IRInstruction(Opcode.DIVSR, vmDt, fpReg1 = resultFpRegister, fpReg2=rightResultFpReg)
                else
                    IRInstruction(Opcode.DIVR, vmDt, fpReg1 = resultFpRegister, fpReg2=rightResultFpReg)
                    , null, binExpr.position)
            }
        } else {
            if(constFactorRight!=null && constFactorRight.type!=DataType.FLOAT) {
                result += translateExpression(binExpr.left, resultRegister, -1)
                val factor = constFactorRight.number.toInt()
                result += codeGen.divideByConst(vmDt, resultRegister, factor, signed, binExpr.position)
            } else {
                val rightResultReg = codeGen.registers.nextFree()
                if(binExpr.right is PtNumber) {
                    result += translateExpression(binExpr.left, resultRegister, -1)
                    addInstr(result, if (signed)
                        IRInstruction(Opcode.DIVS, vmDt, reg1 = resultRegister, value=(binExpr.right as PtNumber).number.toInt())
                    else
                        IRInstruction(Opcode.DIV, vmDt, reg1 = resultRegister, value=(binExpr.right as PtNumber).number.toInt())
                        , null, binExpr.position)
                } else {
                    result += translateExpression(binExpr.left, resultRegister, -1)
                    result += translateExpression(binExpr.right, rightResultReg, -1)
                    addInstr(result, if (signed)
                        IRInstruction(Opcode.DIVSR, vmDt, reg1 = resultRegister, reg2 = rightResultReg)
                    else
                        IRInstruction(Opcode.DIVR, vmDt, reg1 = resultRegister, reg2 = rightResultReg)
                        , null, binExpr.position)
                }
            }
        }
        return result
    }

    internal fun operatorDivideInplace(knownAddress: Int?, symbol: String?, vmDt: IRDataType, signed: Boolean, operand: PtExpression): IRCodeChunks {
        val result = mutableListOf<IRCodeChunkBase>()
        val constFactorRight = operand as? PtNumber
        if(vmDt==IRDataType.FLOAT) {
            if(constFactorRight!=null && constFactorRight.type!=DataType.FLOAT) {
                val factor = constFactorRight.number.toFloat()
                result += codeGen.divideByConstFloatInplace(knownAddress, symbol, factor, operand.position)
            } else {
                val operandFpReg = codeGen.registers.nextFreeFloat()
                result += translateExpression(operand, -1, operandFpReg)
                val ins = if(signed) {
                    if(knownAddress!=null)
                        IRInstruction(Opcode.DIVSM, vmDt, fpReg1 = operandFpReg, value = knownAddress)
                    else
                        IRInstruction(Opcode.DIVSM, vmDt, fpReg1 = operandFpReg, labelSymbol = symbol)
                }
                else {
                    if(knownAddress!=null)
                        IRInstruction(Opcode.DIVM, vmDt, fpReg1 = operandFpReg, value = knownAddress)
                    else
                        IRInstruction(Opcode.DIVM, vmDt, fpReg1 = operandFpReg, labelSymbol = symbol)
                }
                addInstr(result, ins, null, operand.position)
            }
        } else {
            if(constFactorRight!=null && constFactorRight.type!=DataType.FLOAT) {
                val factor = constFactorRight.number.toInt()
                result += codeGen.divideByConstInplace(vmDt, knownAddress, symbol, factor, signed, operand.position)
            } else {
                val operandReg = codeGen.registers.nextFree()
                result += translateExpression(operand, operandReg, -1)
                val ins = if(signed) {
                    if(knownAddress!=null)
                        IRInstruction(Opcode.DIVSM, vmDt, reg1 = operandReg, value = knownAddress)
                    else
                        IRInstruction(Opcode.DIVSM, vmDt, reg1 = operandReg, labelSymbol = symbol)
                }
                else {
                    if(knownAddress!=null)
                        IRInstruction(Opcode.DIVM, vmDt, reg1 = operandReg, value = knownAddress)
                    else
                        IRInstruction(Opcode.DIVM, vmDt, reg1 = operandReg, labelSymbol = symbol)
                }
                addInstr(result, ins, null, operand.position)
            }
        }
        return result
    }

    private fun operatorMultiply(binExpr: PtBinaryExpression, vmDt: IRDataType, resultRegister: Int, resultFpRegister: Int): IRCodeChunks {
        val result = mutableListOf<IRCodeChunkBase>()
        val constFactorLeft = binExpr.left as? PtNumber
        val constFactorRight = binExpr.right as? PtNumber
        if(vmDt==IRDataType.FLOAT) {
            if(constFactorLeft!=null) {
                result += translateExpression(binExpr.right, -1, resultFpRegister)
                val factor = constFactorLeft.number.toFloat()
                result += codeGen.multiplyByConstFloat(resultFpRegister, factor, constFactorLeft.position)
            } else if(constFactorRight!=null) {
                result += translateExpression(binExpr.left, -1, resultFpRegister)
                val factor = constFactorRight.number.toFloat()
                result += codeGen.multiplyByConstFloat(resultFpRegister, factor, constFactorRight.position)
            } else {
                val rightResultFpReg = codeGen.registers.nextFreeFloat()
                result += translateExpression(binExpr.left, -1, resultFpRegister)
                result += translateExpression(binExpr.right, -1, rightResultFpReg)
                addInstr(result, IRInstruction(Opcode.MULR, vmDt, fpReg1 = resultFpRegister, fpReg2 = rightResultFpReg), null, binExpr.position)
            }
        } else {
            if(constFactorLeft!=null && constFactorLeft.type!=DataType.FLOAT) {
                result += translateExpression(binExpr.right, resultRegister, -1)
                val factor = constFactorLeft.number.toInt()
                result += codeGen.multiplyByConst(vmDt, resultRegister, factor, constFactorLeft.position)
            } else if(constFactorRight!=null && constFactorRight.type!=DataType.FLOAT) {
                result += translateExpression(binExpr.left, resultRegister, -1)
                val factor = constFactorRight.number.toInt()
                result += codeGen.multiplyByConst(vmDt, resultRegister, factor, constFactorRight.position)
            } else {
                val rightResultReg = codeGen.registers.nextFree()
                result += translateExpression(binExpr.left, resultRegister, -1)
                result += translateExpression(binExpr.right, rightResultReg, -1)
                addInstr(result, IRInstruction(Opcode.MULR, vmDt, reg1 = resultRegister, reg2 = rightResultReg), null, binExpr.position)
            }
        }
        return result
    }

    internal fun operatorMultiplyInplace(knownAddress: Int?, symbol: String?, vmDt: IRDataType, operand: PtExpression): IRCodeChunks {
        val result = mutableListOf<IRCodeChunkBase>()
        val constFactorRight = operand as? PtNumber
        if(vmDt==IRDataType.FLOAT) {
            if(constFactorRight!=null) {
                val factor = constFactorRight.number.toFloat()
                result += codeGen.multiplyByConstFloatInplace(knownAddress, symbol, factor, constFactorRight.position)
            } else {
                val operandFpReg = codeGen.registers.nextFreeFloat()
                result += translateExpression(operand, -1, operandFpReg)
                addInstr(result, if(knownAddress!=null)
                    IRInstruction(Opcode.MULM, vmDt, fpReg1 = operandFpReg, value = knownAddress)
                else
                    IRInstruction(Opcode.MULM, vmDt, fpReg1 = operandFpReg, labelSymbol = symbol)
                    , null, operand.position)
            }
        } else {
            if(constFactorRight!=null && constFactorRight.type!=DataType.FLOAT) {
                val factor = constFactorRight.number.toInt()
                result += codeGen.multiplyByConstInplace(vmDt, knownAddress, symbol, factor, constFactorRight.position)
            } else {
                val operandReg = codeGen.registers.nextFree()
                result += translateExpression(operand, operandReg, -1)
                addInstr(result, if(knownAddress!=null)
                    IRInstruction(Opcode.MULM, vmDt, reg1=operandReg, value = knownAddress)
                else
                    IRInstruction(Opcode.MULM, vmDt, reg1=operandReg, labelSymbol = symbol)
                    , null, operand.position)
            }
        }
        return result
    }

    private fun operatorMinus(binExpr: PtBinaryExpression, vmDt: IRDataType, resultRegister: Int, resultFpRegister: Int): IRCodeChunks {
        val result = mutableListOf<IRCodeChunkBase>()
        if(vmDt==IRDataType.FLOAT) {
            if((binExpr.right as? PtNumber)?.number==1.0) {
                result += translateExpression(binExpr.left, -1, resultFpRegister)
                addInstr(result, IRInstruction(Opcode.DEC, vmDt, fpReg1 = resultFpRegister), null, binExpr.position)
            }
            else {
                if(binExpr.right is PtNumber) {
                    result += translateExpression(binExpr.left, -1, resultFpRegister)
                    addInstr(result, IRInstruction(Opcode.SUB, vmDt, fpReg1 = resultFpRegister, fpValue = (binExpr.right as PtNumber).number.toFloat()), null, binExpr.position)
                } else {
                    val rightResultFpReg = codeGen.registers.nextFreeFloat()
                    result += translateExpression(binExpr.left, -1, resultFpRegister)
                    result += translateExpression(binExpr.right, -1, rightResultFpReg)
                    addInstr(result, IRInstruction(Opcode.SUBR, vmDt, fpReg1 = resultFpRegister, fpReg2 = rightResultFpReg), null, binExpr.position)
                }
            }
        } else {
            if((binExpr.right as? PtNumber)?.number==1.0) {
                result += translateExpression(binExpr.left, resultRegister, -1)
                addInstr(result, IRInstruction(Opcode.DEC, vmDt, reg1=resultRegister), null, binExpr.position)
            }
            else {
                if(binExpr.right is PtNumber) {
                    result += translateExpression(binExpr.left, resultRegister, -1)
                    addInstr(result, IRInstruction(Opcode.SUB, vmDt, reg1 = resultRegister, value = (binExpr.right as PtNumber).number.toInt()), null, binExpr.position)
                } else {
                    val rightResultReg = codeGen.registers.nextFree()
                    result += translateExpression(binExpr.left, resultRegister, -1)
                    result += translateExpression(binExpr.right, rightResultReg, -1)
                    addInstr(result, IRInstruction(Opcode.SUBR, vmDt, reg1 = resultRegister, reg2 = rightResultReg), null, binExpr.position)
                }
            }
        }
        return result
    }

    internal fun operatorMinusInplace(knownAddress: Int?, symbol: String?, vmDt: IRDataType, operand: PtExpression): IRCodeChunks {
        val result = mutableListOf<IRCodeChunkBase>()
        if(vmDt==IRDataType.FLOAT) {
            if((operand as? PtNumber)?.number==1.0) {
                addInstr(result, if(knownAddress!=null)
                    IRInstruction(Opcode.DECM, vmDt, value=knownAddress)
                else
                    IRInstruction(Opcode.DECM, vmDt, labelSymbol = symbol)
                    , null, operand.position)
            }
            else {
                val operandFpReg = codeGen.registers.nextFreeFloat()
                result += translateExpression(operand, -1, operandFpReg)
                addInstr(result, if(knownAddress!=null)
                    IRInstruction(Opcode.SUBM, vmDt, fpReg1=operandFpReg, value=knownAddress)
                else
                    IRInstruction(Opcode.SUBM, vmDt, fpReg1=operandFpReg, labelSymbol = symbol)
                    , null, operand.position)
            }
        } else {
            if((operand as? PtNumber)?.number==1.0) {
                addInstr(result, if(knownAddress!=null)
                    IRInstruction(Opcode.DECM, vmDt, value=knownAddress)
                else
                    IRInstruction(Opcode.DECM, vmDt, labelSymbol = symbol)
                    , null, operand.position)
            }
            else {
                val operandReg = codeGen.registers.nextFree()
                result += translateExpression(operand, operandReg, -1)
                addInstr(result, if(knownAddress!=null)
                    IRInstruction(Opcode.SUBM, vmDt, reg1=operandReg, value = knownAddress)
                else
                    IRInstruction(Opcode.SUBM, vmDt, reg1=operandReg, labelSymbol = symbol)
                    , null, operand.position)
            }
        }
        return result
    }

    private fun operatorPlus(binExpr: PtBinaryExpression, vmDt: IRDataType, resultRegister: Int, resultFpRegister: Int): IRCodeChunks {
        val result = mutableListOf<IRCodeChunkBase>()
        if(vmDt==IRDataType.FLOAT) {
            if((binExpr.left as? PtNumber)?.number==1.0) {
                result += translateExpression(binExpr.right, -1, resultFpRegister)
                addInstr(result, IRInstruction(Opcode.INC, vmDt, fpReg1=resultFpRegister), null, binExpr.position)
            }
            else if((binExpr.right as? PtNumber)?.number==1.0) {
                result += translateExpression(binExpr.left, -1, resultFpRegister)
                addInstr(result, IRInstruction(Opcode.INC, vmDt, fpReg1=resultFpRegister), null, binExpr.position)
            }
            else {
                if(binExpr.right is PtNumber) {
                    result += translateExpression(binExpr.left, -1, resultFpRegister)
                    addInstr(result, IRInstruction(Opcode.ADD, vmDt, fpReg1 = resultFpRegister, fpValue = (binExpr.right as PtNumber).number.toFloat()), null, binExpr.position)
                } else {
                    val rightResultFpReg = codeGen.registers.nextFreeFloat()
                    result += translateExpression(binExpr.left, -1, resultFpRegister)
                    result += translateExpression(binExpr.right, -1, rightResultFpReg)
                    addInstr(result, IRInstruction(Opcode.ADDR, vmDt, fpReg1 = resultFpRegister, fpReg2 = rightResultFpReg), null, binExpr.position)
                }
            }
        } else {
            if((binExpr.left as? PtNumber)?.number==1.0) {
                result += translateExpression(binExpr.right, resultRegister, -1)
                addInstr(result, IRInstruction(Opcode.INC, vmDt, reg1=resultRegister), null, binExpr.position)
            }
            else if((binExpr.right as? PtNumber)?.number==1.0) {
                result += translateExpression(binExpr.left, resultRegister, -1)
                addInstr(result, IRInstruction(Opcode.INC, vmDt, reg1=resultRegister), null, binExpr.position)
            }
            else {
                if(binExpr.right is PtNumber) {
                    result += translateExpression(binExpr.left, resultRegister, -1)
                    addInstr(result, IRInstruction(Opcode.ADD, vmDt, reg1 = resultRegister, value=(binExpr.right as PtNumber).number.toInt()), null, binExpr.position)
                } else {
                    val rightResultReg = codeGen.registers.nextFree()
                    result += translateExpression(binExpr.left, resultRegister, -1)
                    result += translateExpression(binExpr.right, rightResultReg, -1)
                    addInstr(result, IRInstruction(Opcode.ADDR, vmDt, reg1 = resultRegister, reg2 = rightResultReg), null, binExpr.position)
                }
            }
        }
        return result
    }

    internal fun operatorPlusInplace(knownAddress: Int?, symbol: String?, vmDt: IRDataType, operand: PtExpression): IRCodeChunks {
        val result = mutableListOf<IRCodeChunkBase>()
        if(vmDt==IRDataType.FLOAT) {
            if((operand as? PtNumber)?.number==1.0) {
                addInstr(result, if(knownAddress!=null)
                    IRInstruction(Opcode.INCM, vmDt, value = knownAddress)
                else
                    IRInstruction(Opcode.INCM, vmDt, labelSymbol = symbol)
                    , null, operand.position)
            }
            else {
                val operandFpReg = codeGen.registers.nextFreeFloat()
                result += translateExpression(operand, -1, operandFpReg)
                addInstr(result, if(knownAddress!=null)
                    IRInstruction(Opcode.ADDM, vmDt, fpReg1=operandFpReg, value = knownAddress)
                else
                    IRInstruction(Opcode.ADDM, vmDt, fpReg1=operandFpReg, labelSymbol = symbol)
                    , null, operand.position)
            }
        } else {
            if((operand as? PtNumber)?.number==1.0) {
                addInstr(result, if(knownAddress!=null)
                    IRInstruction(Opcode.INCM, vmDt, value = knownAddress)
                else
                    IRInstruction(Opcode.INCM, vmDt, labelSymbol = symbol)
                    , null, operand.position)
            }
            else {
                val operandReg = codeGen.registers.nextFree()
                result += translateExpression(operand, operandReg, -1)
                addInstr(result, if(knownAddress!=null)
                    IRInstruction(Opcode.ADDM, vmDt, reg1=operandReg, value=knownAddress)
                else
                    IRInstruction(Opcode.ADDM, vmDt, reg1=operandReg, labelSymbol = symbol)
                    , null, operand.position)
            }
        }
        return result
    }

    fun translate(fcall: PtFunctionCall, resultRegister: Int, resultFpRegister: Int): IRCodeChunks {
        when (val callTarget = codeGen.symbolTable.flat.getValue(fcall.functionName)) {
            is StSub -> {
                val result = mutableListOf<IRCodeChunkBase>()
                for ((arg, parameter) in fcall.args.zip(callTarget.parameters)) {
                    val paramDt = codeGen.irType(parameter.type)
                    val symbol = (fcall.functionName + parameter.name).joinToString(".")
                    if(codeGen.isZero(arg)) {
                        addInstr(result, IRInstruction(Opcode.STOREZM, paramDt, labelSymbol = symbol), null, fcall.position)
                    } else {
                        if (paramDt == IRDataType.FLOAT) {
                            val argFpReg = codeGen.registers.nextFreeFloat()
                            result += translateExpression(arg, -1, argFpReg)
                            addInstr(result, IRInstruction(Opcode.STOREM, paramDt, fpReg1 = argFpReg, labelSymbol = symbol), null, fcall.position)
                        } else {
                            val argReg = codeGen.registers.nextFree()
                            result += translateExpression(arg, argReg, -1)
                            addInstr(result, IRInstruction(Opcode.STOREM, paramDt, reg1 = argReg, labelSymbol = symbol), null, fcall.position)
                        }
                    }
                }
                addInstr(result, IRInstruction(Opcode.CALL, labelSymbol=fcall.functionName.joinToString(".")), null, fcall.position)
                if(fcall.type==DataType.FLOAT) {
                    if (!fcall.void && resultFpRegister != 0) {
                        // Call convention: result value is in fr0, so put it in the required register instead.
                        addInstr(result, IRInstruction(Opcode.LOADR, IRDataType.FLOAT, fpReg1 = resultFpRegister, fpReg2 = 0), null, fcall.position)
                    }
                } else {
                    if (!fcall.void && resultRegister != 0) {
                        // Call convention: result value is in r0, so put it in the required register instead.
                        addInstr(result, IRInstruction(Opcode.LOADR, codeGen.irType(fcall.type), reg1 = resultRegister, reg2 = 0), null, fcall.position)
                    }
                }
                return result
            }
            is StRomSub -> {
                val result = mutableListOf<IRCodeChunkBase>()
                for ((arg, parameter) in fcall.args.zip(callTarget.parameters)) {
                    val paramDt = codeGen.irType(parameter.type)
                    val paramRegStr = if(parameter.register.registerOrPair!=null) parameter.register.registerOrPair.toString() else parameter.register.statusflag.toString()
                    if(codeGen.isZero(arg)) {
                        addInstr(result, IRInstruction(Opcode.STOREZCPU, paramDt, labelSymbol = paramRegStr), null, fcall.position)
                    } else {
                        if (paramDt == IRDataType.FLOAT)
                            throw AssemblyError("doesn't support float register argument in asm romsub")
                        val argReg = codeGen.registers.nextFree()
                        result += translateExpression(arg, argReg, -1)
                        addInstr(result, IRInstruction(Opcode.STORECPU, paramDt, reg1 = argReg, labelSymbol = paramRegStr), null, fcall.position)
                    }
                }
                addInstr(result, IRInstruction(Opcode.CALL, value=callTarget.address.toInt()), null, fcall.position)
                if(!fcall.void) {
                    if(callTarget.returns.size!=1)
                        throw AssemblyError("expect precisely 1 return value")
                    if(fcall.type==DataType.FLOAT)
                        throw AssemblyError("doesn't support float register result in asm romsub")
                    val returns = callTarget.returns.single()
                    val regStr = if(returns.registerOrPair!=null) returns.registerOrPair.toString() else returns.statusflag.toString()
                    addInstr(result, IRInstruction(Opcode.LOADCPU, codeGen.irType(fcall.type), reg1=resultRegister, labelSymbol = regStr), null, fcall.position)
                }
                return result
            }
            else -> throw AssemblyError("invalid node type")
        }
    }

}


internal fun addInstr(code: MutableList<IRCodeChunkBase>, instr: IRInstruction, label: String?, position: Position = Position.DUMMY) {
    code += IRCodeChunk(label, position, null).also {
        it += instr
    }
}<|MERGE_RESOLUTION|>--- conflicted
+++ resolved
@@ -71,7 +71,7 @@
                 translate(expr, resultRegister, resultFpRegister)
             }
             is PtPrefix -> {
-                translate(expr, resultRegister)
+                translate(expr, resultRegister, resultFpRegister)
             }
             is PtArrayIndexer -> {
                 translate(expr, resultRegister, resultFpRegister)
@@ -88,16 +88,6 @@
             is PtContainmentCheck -> {
                 translate(expr, resultRegister, resultFpRegister)
             }
-<<<<<<< HEAD
-=======
-            is PtTypeCast -> code += translate(expr, resultRegister, resultFpRegister)
-            is PtPrefix -> code += translate(expr, resultRegister, resultFpRegister)
-            is PtArrayIndexer -> code += translate(expr, resultRegister, resultFpRegister)
-            is PtBinaryExpression -> code += translate(expr, resultRegister, resultFpRegister)
-            is PtBuiltinFunctionCall -> code += codeGen.translateBuiltinFunc(expr, resultRegister)
-            is PtFunctionCall -> code += translate(expr, resultRegister, resultFpRegister)
-            is PtContainmentCheck -> code += translate(expr, resultRegister, resultFpRegister)
->>>>>>> 5b35232a
             is PtRange,
             is PtArray,
             is PtString -> throw AssemblyError("range/arrayliteral/string should no longer occur as expression")
@@ -172,28 +162,18 @@
         return result
     }
 
-<<<<<<< HEAD
-    private fun translate(expr: PtPrefix, resultRegister: Int): IRCodeChunks {
-        val result = mutableListOf<IRCodeChunkBase>()
-        result += translateExpression(expr.value, resultRegister, -1)
-        val vmDt = codeGen.irType(expr.type)
-        when(expr.operator) {
-            "+" -> { }
-            "-" -> addInstr(result, IRInstruction(Opcode.NEG, vmDt, reg1 = resultRegister), null, expr.position)
-=======
-    private fun translate(expr: PtPrefix, resultRegister: Int, resultFpRegister: Int): IRCodeChunk {
-        val code = IRCodeChunk(expr.position)
-        code += translateExpression(expr.value, resultRegister, resultFpRegister)
+    private fun translate(expr: PtPrefix, resultRegister: Int, resultFpRegister: Int): IRCodeChunks {
+        val result = mutableListOf<IRCodeChunkBase>()
+        result += translateExpression(expr.value, resultRegister, resultFpRegister)
         val vmDt = codeGen.irType(expr.type)
         when(expr.operator) {
             "+" -> { }
             "-" -> {
                 if(vmDt==IRDataType.FLOAT)
-                    code += IRInstruction(Opcode.NEG, vmDt, fpReg1 = resultFpRegister)
-                else
-                    code += IRInstruction(Opcode.NEG, vmDt, reg1 = resultRegister)
-            }
->>>>>>> 5b35232a
+                    addInstr(result, IRInstruction(Opcode.NEG, vmDt, fpReg1 = resultFpRegister), null, expr.position)
+                else
+                    addInstr(result, IRInstruction(Opcode.NEG, vmDt, reg1 = resultRegister), null, expr.position)
+            }
             "~" -> {
                 val mask = if(vmDt==IRDataType.BYTE) 0x00ff else 0xffff
                 addInstr(result, IRInstruction(Opcode.XOR, vmDt, reg1 = resultRegister, value = mask), null, expr.position)
