package prog8.codegen.intermediate

import prog8.code.StStaticVariable
import prog8.code.ast.*
import prog8.code.core.AssemblyError
import prog8.code.core.DataType
import prog8.intermediate.*


internal class BuiltinFuncGen(private val codeGen: IRCodeGen, private val exprGen: ExpressionGen) {

    fun translate(call: PtBuiltinFunctionCall): ExpressionCodeResult {
        return when(call.name) {
            "any" -> funcAny(call)
            "all" -> funcAll(call)
            "abs" -> funcAbs(call)
            "cmp" -> funcCmp(call)
            "sgn" -> funcSgn(call)
            "sqrt16" -> funcSqrt16(call)
            "divmod" -> funcDivmod(call, IRDataType.BYTE)
            "divmodw" -> funcDivmod(call, IRDataType.WORD)
            "pop" -> funcPop(call)
            "popw" -> funcPopw(call)
            "push" -> funcPush(call)
            "pushw" -> funcPushw(call)
            "rsave",
            "rsavex",
            "rrestore",
            "rrestorex" -> ExpressionCodeResult.EMPTY  // vm doesn't have registers to save/restore
            "callfar" -> throw AssemblyError("callfar() is for cx16 target only")
            "msb" -> funcMsb(call)
            "lsb" -> funcLsb(call)
            "memory" -> funcMemory(call)
            "peek" -> funcPeek(call)
            "peekw" -> funcPeekW(call)
            "poke" -> funcPoke(call)
            "pokew" -> funcPokeW(call)
            "pokemon" -> ExpressionCodeResult.EMPTY     // easter egg function
            "mkword" -> funcMkword(call)
            "sort" -> funcSort(call)
            "reverse" -> funcReverse(call)
            "rol" -> funcRolRor(Opcode.ROXL, call)
            "ror" -> funcRolRor(Opcode.ROXR, call)
            "rol2" -> funcRolRor(Opcode.ROL, call)
            "ror2" -> funcRolRor(Opcode.ROR, call)
            "prog8_lib_stringcompare" -> funcStringCompare(call)
            else -> throw AssemblyError("missing builtinfunc for ${call.name}")
        }
    }

<<<<<<< HEAD
    private fun funcDivmod(call: PtBuiltinFunctionCall, type: IRDataType): ExpressionCodeResult {
        val result = mutableListOf<IRCodeChunkBase>()
        val number = call.args[0]
        val divident = call.args[1]
        if(divident is PtNumber) {
            val tr = exprGen.translateExpression(number)
            addToResult(result, tr, tr.resultReg, -1)
            addInstr(result, IRInstruction(Opcode.DIVMOD, type, reg1 = tr.resultReg, value=divident.number.toInt()), null)
        } else {
            val numTr = exprGen.translateExpression(number)
            addToResult(result, numTr, numTr.resultReg, -1)
            val dividentTr = exprGen.translateExpression(divident)
            addToResult(result, dividentTr, dividentTr.resultReg, -1)
            addInstr(result, IRInstruction(Opcode.DIVMODR, type, reg1 = numTr.resultReg, reg2=dividentTr.resultReg), null)
        }
        // DIVMOD result convention: division in r0, remainder in r1
        result += assignRegisterTo(call.args[2], 0)
        result += assignRegisterTo(call.args[3], 1)
        return ExpressionCodeResult(result, type, -1, -1)
=======
    private fun funcStringCompare(call: PtBuiltinFunctionCall): ExpressionCodeResult {
        val result = mutableListOf<IRCodeChunkBase>()
        val left  = exprGen.translateExpression(call.args[0])
        val right = exprGen.translateExpression(call.args[1])
        val targetReg = codeGen.registers.nextFree()
        addToResult(result, left, 65500, -1)
        addToResult(result, right, 65501, -1)
        addInstr(result, IRInstruction(Opcode.SYSCALL, value=IMSyscall.COMPARE_STRINGS.number), null)
        addInstr(result, IRInstruction(Opcode.LOADR, IRDataType.BYTE, reg1=targetReg, reg2=0), null)
        return ExpressionCodeResult(result, IRDataType.BYTE, targetReg, -1)
>>>>>>> 4598a83e
    }

    private fun funcCmp(call: PtBuiltinFunctionCall): ExpressionCodeResult {
        val result = mutableListOf<IRCodeChunkBase>()
        val leftTr = exprGen.translateExpression(call.args[0])
        addToResult(result, leftTr, leftTr.resultReg, -1)
        val rightTr = exprGen.translateExpression(call.args[1])
        addToResult(result, rightTr, rightTr.resultReg, -1)
        val dt = codeGen.irType(call.args[0].type)
        result += IRCodeChunk(null, null).also {
            it += IRInstruction(Opcode.CMP, dt, reg1=leftTr.resultReg, reg2=rightTr.resultReg)
        }
        return ExpressionCodeResult(result, dt, leftTr.resultReg, -1)
    }

    private fun funcAny(call: PtBuiltinFunctionCall): ExpressionCodeResult {
        val arrayName = call.args[0] as PtIdentifier
        val array = codeGen.symbolTable.flat.getValue(arrayName.name) as StStaticVariable
        val syscall =
            when (array.dt) {
                DataType.ARRAY_UB,
                DataType.ARRAY_B -> IMSyscall.ANY_BYTE
                DataType.ARRAY_UW,
                DataType.ARRAY_W -> IMSyscall.ANY_WORD
                DataType.ARRAY_F -> IMSyscall.ANY_FLOAT
                else -> throw IllegalArgumentException("weird type")
            }
        val result = mutableListOf<IRCodeChunkBase>()
        val tr = exprGen.translateExpression(call.args[0])
        addToResult(result, tr, SyscallRegisterBase, -1)
        result += IRCodeChunk(null, null).also {
            it += IRInstruction(Opcode.LOAD, IRDataType.BYTE, reg1 = SyscallRegisterBase+1, value = array.length)
            it += IRInstruction(Opcode.SYSCALL, value = syscall.number)
            // SysCall call convention: return value in register r0
            if(tr.resultReg!=0)
                it += IRInstruction(Opcode.LOADR, IRDataType.BYTE, reg1 = tr.resultReg, reg2 = 0)
        }
        return ExpressionCodeResult(result, IRDataType.BYTE, tr.resultReg, -1)
    }

    private fun funcAll(call: PtBuiltinFunctionCall): ExpressionCodeResult {
        val arrayName = call.args[0] as PtIdentifier
        val array = codeGen.symbolTable.flat.getValue(arrayName.name) as StStaticVariable
        val syscall =
            when(array.dt) {
                DataType.ARRAY_UB,
                DataType.ARRAY_B -> IMSyscall.ALL_BYTE
                DataType.ARRAY_UW,
                DataType.ARRAY_W -> IMSyscall.ALL_WORD
                DataType.ARRAY_F -> IMSyscall.ALL_FLOAT
                else -> throw IllegalArgumentException("weird type")
            }
        val result = mutableListOf<IRCodeChunkBase>()
        val tr = exprGen.translateExpression(call.args[0])
        addToResult(result, tr, SyscallRegisterBase, -1)
        result += IRCodeChunk(null, null).also {
            it += IRInstruction(Opcode.LOAD, IRDataType.BYTE, reg1 = SyscallRegisterBase+1, value = array.length)
            it += IRInstruction(Opcode.SYSCALL, value = syscall.number)
            // SysCall call convention: return value in register r0
            if(tr.resultReg!=0)
                it += IRInstruction(Opcode.LOADR, IRDataType.BYTE, reg1 = tr.resultReg, reg2 = 0)
        }
        return ExpressionCodeResult(result, IRDataType.BYTE, tr.resultReg, -1)
    }

    private fun funcAbs(call: PtBuiltinFunctionCall): ExpressionCodeResult {
        val sourceDt = call.args.single().type
        val result = mutableListOf<IRCodeChunkBase>()
        if(sourceDt==DataType.UWORD)
            return ExpressionCodeResult.EMPTY

        val tr = exprGen.translateExpression(call.args[0])
        addToResult(result, tr, tr.resultReg, -1)
        when (sourceDt) {
            DataType.UBYTE -> {
                result += IRCodeChunk(null, null).also {
                    it += IRInstruction(Opcode.EXT, IRDataType.BYTE, reg1 = tr.resultReg)
                }
                return ExpressionCodeResult(result, IRDataType.BYTE, tr.resultReg, -1)
            }
            DataType.BYTE -> {
                val notNegativeLabel = codeGen.createLabelName()
                val compareReg = codeGen.registers.nextFree()
                result += IRCodeChunk(null, null).also {
                    it += IRInstruction(Opcode.LOADR, IRDataType.BYTE, reg1=compareReg, reg2=tr.resultReg)
                    it += IRInstruction(Opcode.AND, IRDataType.BYTE, reg1=compareReg, value=0x80)
                    it += IRInstruction(Opcode.BZ, IRDataType.BYTE, reg1=compareReg, labelSymbol = notNegativeLabel)
                    it += IRInstruction(Opcode.NEG, IRDataType.BYTE, reg1=tr.resultReg)
                    it += IRInstruction(Opcode.EXT, IRDataType.BYTE, reg1=tr.resultReg)
                }
                result += IRCodeChunk(notNegativeLabel, null)
                return ExpressionCodeResult(result, IRDataType.BYTE, tr.resultReg, -1)
            }
            DataType.WORD -> {
                val notNegativeLabel = codeGen.createLabelName()
                val compareReg = codeGen.registers.nextFree()
                result += IRCodeChunk(null, null).also {
                    it += IRInstruction(Opcode.LOADR, IRDataType.WORD, reg1=compareReg, reg2=tr.resultReg)
                    it += IRInstruction(Opcode.AND, IRDataType.WORD, reg1=compareReg, value=0x8000)
                    it += IRInstruction(Opcode.BZ, IRDataType.WORD, reg1=compareReg, labelSymbol = notNegativeLabel)
                    it += IRInstruction(Opcode.NEG, IRDataType.WORD, reg1=tr.resultReg)
                }
                result += IRCodeChunk(notNegativeLabel, null)
                return ExpressionCodeResult(result, IRDataType.WORD, tr.resultReg, -1)
            }
            else -> throw AssemblyError("weird type")
        }
    }

    private fun funcSgn(call: PtBuiltinFunctionCall): ExpressionCodeResult {
        val result = mutableListOf<IRCodeChunkBase>()
        val vmDt = codeGen.irType(call.type)
        val tr = exprGen.translateExpression(call.args.single())
        addToResult(result, tr, tr.resultReg, -1)
        val resultReg = codeGen.registers.nextFree()
        result += IRCodeChunk(null, null).also {
            it += IRInstruction(Opcode.SGN, vmDt, reg1 = resultReg, reg2 = tr.resultReg)
        }
        return ExpressionCodeResult(result, vmDt, resultReg, -1)
    }

    private fun funcSqrt16(call: PtBuiltinFunctionCall): ExpressionCodeResult {
        val result = mutableListOf<IRCodeChunkBase>()
        val tr = exprGen.translateExpression(call.args.single())
        addToResult(result, tr, tr.resultReg, -1)
        val resultReg = codeGen.registers.nextFree()
        result += IRCodeChunk(null, null).also {
            it += IRInstruction(Opcode.SQRT, IRDataType.WORD, reg1=resultReg, reg2=tr.resultReg)
        }
        return ExpressionCodeResult(result, IRDataType.WORD, resultReg, -1)
    }

    private fun funcPop(call: PtBuiltinFunctionCall): ExpressionCodeResult {
        val code = IRCodeChunk(null, null)
        val reg = codeGen.registers.nextFree()
        code += IRInstruction(Opcode.POP, IRDataType.BYTE, reg1=reg)
        val result = mutableListOf<IRCodeChunkBase>(code)
        result += assignRegisterTo(call.args.single(), reg)
        return ExpressionCodeResult(result, IRDataType.BYTE, reg, -1)
    }

    private fun funcPopw(call: PtBuiltinFunctionCall): ExpressionCodeResult {
        val code = IRCodeChunk(null, null)
        val reg = codeGen.registers.nextFree()
        code += IRInstruction(Opcode.POP, IRDataType.WORD, reg1=reg)
        val result = mutableListOf<IRCodeChunkBase>(code)
        result += assignRegisterTo(call.args.single(), reg)
        return ExpressionCodeResult(result, IRDataType.WORD, reg, -1)
    }

    private fun funcPush(call: PtBuiltinFunctionCall): ExpressionCodeResult {
        val result = mutableListOf<IRCodeChunkBase>()
        val tr = exprGen.translateExpression(call.args.single())
        addToResult(result, tr, tr.resultReg, -1)
        result += IRCodeChunk(null, null).also {
            it += IRInstruction(Opcode.PUSH, IRDataType.BYTE, reg1=tr.resultReg)
        }
        return ExpressionCodeResult(result, IRDataType.BYTE, -1, -1)
    }

    private fun funcPushw(call: PtBuiltinFunctionCall): ExpressionCodeResult {
        val result = mutableListOf<IRCodeChunkBase>()
        val tr = exprGen.translateExpression(call.args.single())
        addToResult(result, tr, tr.resultReg, -1)
        result += IRCodeChunk(null, null).also {
            it += IRInstruction(Opcode.PUSH, IRDataType.WORD, reg1 = tr.resultReg)
        }
        return ExpressionCodeResult(result, IRDataType.BYTE, -1, -1)
    }

    private fun funcReverse(call: PtBuiltinFunctionCall): ExpressionCodeResult {
        val arrayName = call.args[0] as PtIdentifier
        val array = codeGen.symbolTable.flat.getValue(arrayName.name) as StStaticVariable
        val syscall =
            when(array.dt) {
                DataType.ARRAY_UB, DataType.ARRAY_B, DataType.STR -> IMSyscall.REVERSE_BYTES
                DataType.ARRAY_UW, DataType.ARRAY_W -> IMSyscall.REVERSE_WORDS
                DataType.ARRAY_F -> IMSyscall.REVERSE_FLOATS
                else -> throw IllegalArgumentException("weird type to reverse")
            }
        val result = mutableListOf<IRCodeChunkBase>()
        val tr = exprGen.translateExpression(call.args[0])
        addToResult(result, tr, SyscallRegisterBase, -1)
        result += IRCodeChunk(null, null).also {
            it += IRInstruction(Opcode.LOAD, IRDataType.BYTE, reg1 = SyscallRegisterBase+1, value = array.length)
            it += IRInstruction(Opcode.SYSCALL, value = syscall.number)
        }
        return ExpressionCodeResult(result, IRDataType.BYTE, -1, -1)
    }

    private fun funcSort(call: PtBuiltinFunctionCall): ExpressionCodeResult {
        val arrayName = call.args[0] as PtIdentifier
        val array = codeGen.symbolTable.flat.getValue(arrayName.name) as StStaticVariable
        val syscall =
            when(array.dt) {
                DataType.ARRAY_UB -> IMSyscall.SORT_UBYTE
                DataType.ARRAY_B -> IMSyscall.SORT_BYTE
                DataType.ARRAY_UW -> IMSyscall.SORT_UWORD
                DataType.ARRAY_W -> IMSyscall.SORT_WORD
                DataType.STR -> IMSyscall.SORT_UBYTE
                DataType.ARRAY_F -> throw IllegalArgumentException("sorting a floating point array is not supported")
                else -> throw IllegalArgumentException("weird type to sort")
            }
        val result = mutableListOf<IRCodeChunkBase>()
        val tr = exprGen.translateExpression(call.args[0])
        addToResult(result, tr, SyscallRegisterBase, -1)
        result += IRCodeChunk(null, null).also {
            it += IRInstruction(Opcode.LOAD, IRDataType.BYTE, reg1 = SyscallRegisterBase+1, value = array.length)
            it += IRInstruction(Opcode.SYSCALL, value = syscall.number)
        }
        return ExpressionCodeResult(result, IRDataType.BYTE, -1, -1)
    }

    private fun funcMkword(call: PtBuiltinFunctionCall): ExpressionCodeResult {
        val result = mutableListOf<IRCodeChunkBase>()
        val msbTr = exprGen.translateExpression(call.args[0])
        addToResult(result, msbTr, msbTr.resultReg, -1)
        val lsbTr = exprGen.translateExpression(call.args[1])
        addToResult(result, lsbTr, lsbTr.resultReg, -1)
        result += IRCodeChunk(null, null).also {
            it += IRInstruction(Opcode.CONCAT, IRDataType.BYTE, reg1 = lsbTr.resultReg, reg2 = msbTr.resultReg)
        }
        return ExpressionCodeResult(result, IRDataType.WORD, lsbTr.resultReg, -1)
    }

    private fun funcPokeW(call: PtBuiltinFunctionCall): ExpressionCodeResult {
        val result = mutableListOf<IRCodeChunkBase>()
        if(codeGen.isZero(call.args[1])) {
            if (call.args[0] is PtNumber) {
                val address = (call.args[0] as PtNumber).number.toInt()
                result += IRCodeChunk(null, null).also {
                    it += IRInstruction(Opcode.STOREZM, IRDataType.WORD, value = address)
                }
            } else {
                val tr = exprGen.translateExpression(call.args[0])
                addToResult(result, tr, tr.resultReg, -1)
                result += IRCodeChunk(null, null).also {
                    it += IRInstruction(Opcode.STOREZI, IRDataType.WORD, reg1 = tr.resultReg)
                }
            }
        } else {
            if (call.args[0] is PtNumber) {
                val address = (call.args[0] as PtNumber).number.toInt()
                val tr = exprGen.translateExpression(call.args[1])
                addToResult(result, tr, tr.resultReg, -1)
                result += IRCodeChunk(null, null).also {
                    it += IRInstruction(Opcode.STOREM, IRDataType.WORD, reg1 = tr.resultReg, value = address)
                }
            } else {
                val addressTr = exprGen.translateExpression(call.args[0])
                addToResult(result, addressTr, addressTr.resultReg, -1)
                val valueTr = exprGen.translateExpression(call.args[1])
                addToResult(result, valueTr, valueTr.resultReg, -1)
                result += IRCodeChunk(null, null).also {
                    it += IRInstruction(Opcode.STOREI, IRDataType.WORD, reg1 = valueTr.resultReg, reg2 = addressTr.resultReg)
                }
            }
        }
        return ExpressionCodeResult(result, IRDataType.BYTE, -1, -1)
    }

    private fun funcPoke(call: PtBuiltinFunctionCall): ExpressionCodeResult {
        val result = mutableListOf<IRCodeChunkBase>()
        if(codeGen.isZero(call.args[1])) {
            if (call.args[0] is PtNumber) {
                val address = (call.args[0] as PtNumber).number.toInt()
                result += IRCodeChunk(null, null).also {
                    it += IRInstruction(Opcode.STOREZM, IRDataType.BYTE, value = address)
                }
            } else {
                val tr = exprGen.translateExpression(call.args[0])
                addToResult(result, tr, tr.resultReg, -1)
                result += IRCodeChunk(null, null).also {
                    it += IRInstruction(Opcode.STOREZI, IRDataType.BYTE, reg1 = tr.resultReg)
                }
            }
        } else {
            if (call.args[0] is PtNumber) {
                val address = (call.args[0] as PtNumber).number.toInt()
                val tr = exprGen.translateExpression(call.args[1])
                addToResult(result, tr, tr.resultReg, -1)
                result += IRCodeChunk(null, null).also {
                    it += IRInstruction(Opcode.STOREM, IRDataType.BYTE, reg1 = tr.resultReg, value = address)
                }
            } else {
                val addressTr = exprGen.translateExpression(call.args[0])
                addToResult(result, addressTr, addressTr.resultReg, -1)
                val valueTr = exprGen.translateExpression(call.args[1])
                addToResult(result, valueTr, valueTr.resultReg, -1)
                result += IRCodeChunk(null, null).also {
                    it += IRInstruction(Opcode.STOREI, IRDataType.BYTE, reg1 = valueTr.resultReg, reg2 = addressTr.resultReg)
                }
            }
        }
        return ExpressionCodeResult(result, IRDataType.BYTE, -1, -1)
    }

    private fun funcPeekW(call: PtBuiltinFunctionCall): ExpressionCodeResult {
        val result = mutableListOf<IRCodeChunkBase>()
        return if(call.args[0] is PtNumber) {
            val resultRegister = codeGen.registers.nextFree()
            val address = (call.args[0] as PtNumber).number.toInt()
            result += IRCodeChunk(null, null).also {
                it += IRInstruction(Opcode.LOADM, IRDataType.WORD, reg1 = resultRegister, value = address)
            }
            ExpressionCodeResult(result, IRDataType.BYTE, resultRegister, -1)
        } else {
            val tr = exprGen.translateExpression(call.args.single())
            addToResult(result, tr, tr.resultReg, -1)
            val resultReg = codeGen.registers.nextFree()
            result += IRCodeChunk(null, null).also {
                it += IRInstruction(Opcode.LOADI, IRDataType.WORD, reg1 = resultReg, reg2 = tr.resultReg)
            }
            ExpressionCodeResult(result, IRDataType.WORD, resultReg, -1)
        }
    }

    private fun funcPeek(call: PtBuiltinFunctionCall): ExpressionCodeResult {
        val result = mutableListOf<IRCodeChunkBase>()
        return if(call.args[0] is PtNumber) {
            val resultRegister = codeGen.registers.nextFree()
            val address = (call.args[0] as PtNumber).number.toInt()
            result += IRCodeChunk(null, null).also {
                it += IRInstruction(Opcode.LOADM, IRDataType.BYTE, reg1 = resultRegister, value = address)
            }
            ExpressionCodeResult(result, IRDataType.BYTE, resultRegister, -1)
        } else {
            val tr = exprGen.translateExpression(call.args.single())
            addToResult(result, tr, tr.resultReg, -1)
            val resultReg = codeGen.registers.nextFree()
            result += IRCodeChunk(null, null).also {
                it += IRInstruction(Opcode.LOADI, IRDataType.BYTE, reg1 = resultReg, reg2 = tr.resultReg)
            }
            ExpressionCodeResult(result, IRDataType.BYTE, resultReg, -1)
        }
    }

    private fun funcMemory(call: PtBuiltinFunctionCall): ExpressionCodeResult {
        val name = (call.args[0] as PtString).value
        val code = IRCodeChunk(null, null)
        val resultReg = codeGen.registers.nextFree()
        code += IRInstruction(Opcode.LOAD, IRDataType.WORD, reg1=resultReg, labelSymbol = "prog8_slabs.prog8_memoryslab_$name")
        return ExpressionCodeResult(code, IRDataType.BYTE, resultReg, -1)
    }

    private fun funcLsb(call: PtBuiltinFunctionCall): ExpressionCodeResult {
        return exprGen.translateExpression(call.args.single())
        // note: if a word result is needed, the upper byte is cleared by the typecast that follows. No need to do it here.
    }

    private fun funcMsb(call: PtBuiltinFunctionCall): ExpressionCodeResult {
        val result = mutableListOf<IRCodeChunkBase>()
        val tr = exprGen.translateExpression(call.args.single())
        addToResult(result, tr, tr.resultReg, -1)
        val resultReg = codeGen.registers.nextFree()
        result += IRCodeChunk(null, null).also {
            it += IRInstruction(Opcode.MSIG, IRDataType.BYTE, reg1 = resultReg, reg2 = tr.resultReg)
        }
        // note: if a word result is needed, the upper byte is cleared by the typecast that follows. No need to do it here.
        return ExpressionCodeResult(result, IRDataType.BYTE, resultReg, -1)
    }

    private fun funcRolRor(opcode: Opcode, call: PtBuiltinFunctionCall): ExpressionCodeResult {
        val vmDt = codeGen.irType(call.args[0].type)
        val result = mutableListOf<IRCodeChunkBase>()
        val tr = exprGen.translateExpression(call.args[0])
        addToResult(result, tr, tr.resultReg, -1)
        result += IRCodeChunk(null, null).also {
            it += IRInstruction(opcode, vmDt, reg1 = tr.resultReg)
        }
        result += assignRegisterTo(call.args[0], tr.resultReg)
        return ExpressionCodeResult(result, vmDt, -1, -1)
    }

    private fun assignRegisterTo(target: PtExpression, register: Int): IRCodeChunks {
        val assignment = PtAssignment(target.position)
        val assignTarget = PtAssignTarget(target.position)
        assignTarget.children.add(target)
        assignment.children.add(assignTarget)
        assignment.children.add(PtMachineRegister(register, target.type, target.position))
        val result = mutableListOf<IRCodeChunkBase>()
        result += codeGen.translateNode(assignment)
        return result
    }
}<|MERGE_RESOLUTION|>--- conflicted
+++ resolved
@@ -48,7 +48,6 @@
         }
     }
 
-<<<<<<< HEAD
     private fun funcDivmod(call: PtBuiltinFunctionCall, type: IRDataType): ExpressionCodeResult {
         val result = mutableListOf<IRCodeChunkBase>()
         val number = call.args[0]
@@ -68,7 +67,8 @@
         result += assignRegisterTo(call.args[2], 0)
         result += assignRegisterTo(call.args[3], 1)
         return ExpressionCodeResult(result, type, -1, -1)
-=======
+    }
+
     private fun funcStringCompare(call: PtBuiltinFunctionCall): ExpressionCodeResult {
         val result = mutableListOf<IRCodeChunkBase>()
         val left  = exprGen.translateExpression(call.args[0])
@@ -79,7 +79,6 @@
         addInstr(result, IRInstruction(Opcode.SYSCALL, value=IMSyscall.COMPARE_STRINGS.number), null)
         addInstr(result, IRInstruction(Opcode.LOADR, IRDataType.BYTE, reg1=targetReg, reg2=0), null)
         return ExpressionCodeResult(result, IRDataType.BYTE, targetReg, -1)
->>>>>>> 4598a83e
     }
 
     private fun funcCmp(call: PtBuiltinFunctionCall): ExpressionCodeResult {
